--- conflicted
+++ resolved
@@ -139,14 +139,7 @@
   }
 }
 
-<<<<<<< HEAD
-TemporalBlock *TemporalBlockAllocator::SwapBlockToHost(
-    TemporalBlock *block, cudaStream_t stream = NULL) {
-  if (block_to_id_.find(block) == block_to_id_.end()) {
-    LOG(WARNING) << "Block not found in block_to_id_";
-    return nullptr;
-  }
-=======
+
 TemporalBlock *TemporalBlockAllocator::GetTheOldestBlockOnDevice() const {
   auto the_oldest_block_on_device = blocks_on_device_.begin()->second;
   LOG(DEBUG) << "The oldest block on device is "
@@ -155,11 +148,10 @@
   return the_oldest_block_on_device;
 }
 
-TemporalBlock *TemporalBlockAllocator::SwapBlockToHost(TemporalBlock *block) {
+TemporalBlock *TemporalBlockAllocator::SwapBlockToHost(TemporalBlock *block, cudaStream_t stream) {
   CHECK_NOTNULL(block);
   CHECK_NE(block_to_seq_.find(block), block_to_seq_.end());
   CHECK_GT(block->size, 0);
->>>>>>> f7d30adc
 
   auto block_id = block_to_seq_[block];
 
