#ifndef DGNN_UTILS_H_
#define DGNN_UTILS_H_

#include <curand_kernel.h>

#include <algorithm>
#include <cstddef>
#include <numeric>
#include <vector>

#include "common.h"

namespace dgnn {

template <typename T>
std::vector<std::size_t> stable_sort_indices(const std::vector<T>& v) {
  // initialize original index locations
  std::vector<std::size_t> idx(v.size());
  std::iota(idx.begin(), idx.end(), 0);

  // sort indexes based on comparing values in v
  std::stable_sort(
      idx.begin(), idx.end(),
      [&v](std::size_t i1, std::size_t i2) { return v[i1] < v[i2]; });

  return idx;
}

template <typename T>
std::vector<T> sort_vector(const std::vector<T>& v,
                           const std::vector<std::size_t>& idx) {
  std::vector<T> sorted_v;
  sorted_v.reserve(v.size());
  for (auto i : idx) {
    sorted_v.emplace_back(v[i]);
  }
  return sorted_v;
}

/**
 * @brief Copy a temporal block on the GPU to another block.
 *
 * The destination block should have a size greater than or equal to the
 * source block. It assumes that the source block is on the GPU. But the
 * destination block can be on the CPU or on the GPU.
 *
 * @param dst The destination temporal block.
 * @param src The source temporal block.
<<<<<<< HEAD
 * @param device The device where the destination block is.
=======
 * @param device The device id.
>>>>>>> 46400462
 * @param stream The CUDA stream.
 */
void CopyTemporalBlock(TemporalBlock* src, TemporalBlock* dst, int device,
                       cudaStream_t stream = nullptr);

/**
 * @brief Copy edges on the CPU to the block on the GPU.
 *
 * The destination block should have a size greater than or equal to the
 * incoming edges.
 *
 * @param block The destination temporal block.
 * @param dst_nodes The destination nodes.
 * @param timestamps The timestamps of the incoming edges.
 * @param eids The ids of the incoming edges.
 * @param start_idx The start index of the incoming edges.
 * @param num_edges The number of incoming edges.
<<<<<<< HEAD
 * @param device The device where the destination block is.
=======
 * @param device The device id.
>>>>>>> 46400462
 * @param stream The CUDA stream.
 */
void CopyEdgesToBlock(TemporalBlock* block,
                      const std::vector<NIDType>& dst_nodes,
                      const std::vector<TimestampType>& timestamps,
                      const std::vector<EIDType>& eids, std::size_t start_idx,
                      std::size_t num_edges, int device,
                      cudaStream_t stream = nullptr);

std::size_t GetSharedMemoryMaxSize();

void Copy(void* dst, const void* src, std::size_t size);

__global__ void InitCuRandStates(curandState_t* state, uint64_t seed);

__host__ __device__ void LowerBound(TimestampType* timestamps, int num_edges,
                                    TimestampType timestamp, int* idx);

__host__ __device__ void QuickSort(uint32_t* indices, int lo, int hi);
}  // namespace dgnn

#endif  // DGNN_UTILS_H_<|MERGE_RESOLUTION|>--- conflicted
+++ resolved
@@ -46,11 +46,7 @@
  *
  * @param dst The destination temporal block.
  * @param src The source temporal block.
-<<<<<<< HEAD
- * @param device The device where the destination block is.
-=======
  * @param device The device id.
->>>>>>> 46400462
  * @param stream The CUDA stream.
  */
 void CopyTemporalBlock(TemporalBlock* src, TemporalBlock* dst, int device,
@@ -68,11 +64,7 @@
  * @param eids The ids of the incoming edges.
  * @param start_idx The start index of the incoming edges.
  * @param num_edges The number of incoming edges.
-<<<<<<< HEAD
- * @param device The device where the destination block is.
-=======
  * @param device The device id.
->>>>>>> 46400462
  * @param stream The CUDA stream.
  */
 void CopyEdgesToBlock(TemporalBlock* block,
