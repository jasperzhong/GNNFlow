#ifndef DGNN_DYNAMIC_GRAPH_H_
#define DGNN_DYNAMIC_GRAPH_H_

#include <thrust/device_ptr.h>
#include <thrust/device_vector.h>

#include <memory>
#include <set>
#include <tuple>
#include <unordered_map>
#include <utility>
#include <vector>

#include "common.h"
#include "doubly_linked_list.h"
#include "temporal_block_allocator.h"

namespace dgnn {
typedef thrust::device_vector<DoublyLinkedList> DeviceNodeTable;
typedef std::vector<DoublyLinkedList> HostNodeTable;
/**
 * @brief A dynamic graph is a graph that can be modified at runtime.
 *
 * The dynamic graph is implemented as block adjacency list. It has a node
 * table where each entry is a linked list of temporal blocks.
 */
class DynamicGraph {
 public:
  /**
   * @brief Constructor.
   *
   * It initialize a temporal block allocator with a memory pool for storing
   * edges. The type of the memory resource is determined by the
   * `mem_resource_type` parameter. It also creates a device memory pool for
   * metadata (i.e., blocks).
   *
   * @param initial_pool_size The initial size of the memory pool.
   * @param maxmium_pool_size The maximum size of the memory pool.
   * @param mem_resource_type The type of memory resource for the memory pool.
   * @param minimum_block_size The minimum size of the temporal block.
   * @param blocks_to_preallocate The number of blocks to preallocate.
   * @param insertion_policy The insertion policy for the linked list.
   * @param device The device id.
   */

  DynamicGraph(std::size_t initial_pool_size, std::size_t maximum_pool_size,
               MemoryResourceType mem_resource_type,
               std::size_t minium_block_size, std::size_t blocks_to_preallocate,
               InsertionPolicy insertion_policy, int device);
  ~DynamicGraph();

  /**
   * @brief Add edges to the graph.
   *
   * Note that we do not assume that the incoming edges are sorted by
   * timestamps. The function will sort them.
   *
   * @params src_nodes The source nodes of the edges.
   * @params dst_nodes The destination nodes of the edges.
   * @params timestamps The timestamps of the edges.
   * @params eids The edge ids of the edges.
   *
   */
  void AddEdges(const std::vector<NIDType>& src_nodes,
                const std::vector<NIDType>& dst_nodes,
                const std::vector<TimestampType>& timestamps,
                const std::vector<EIDType>& eids);

  /**
   * @brief Add nodes to the graph.
   *
   * @params max_node The maximum node id.
   */
  void AddNodes(NIDType max_node);

  std::size_t num_nodes() const;
  std::size_t num_edges() const;
  std::size_t num_src_nodes() const;

  std::vector<NIDType> nodes() const;
  std::vector<NIDType> src_nodes() const;
  std::vector<EIDType> edges() const;

  std::vector<std::size_t> out_degree(const std::vector<NIDType>& nodes) const;

  // NB: it is inefficient to call this function every time for each node. Debug
  // only.
  typedef std::tuple<std::vector<NIDType>, std::vector<TimestampType>,
                     std::vector<EIDType>>
      NodeNeighborTuple;
  NodeNeighborTuple get_temporal_neighbors(NIDType node) const;

  const DoublyLinkedList* get_device_node_table() const;

  int device() const { return device_; }

 private:
  void AddEdgesForOneNode(NIDType src_node,
                          const std::vector<NIDType>& dst_nodes,
                          const std::vector<TimestampType>& timestamps,
                          const std::vector<EIDType>& eids,
                          cudaStream_t stream = nullptr);

  void InsertBlock(NIDType node_id, TemporalBlock* block,
                   cudaStream_t stream = nullptr);

  void SyncBlock(TemporalBlock* block, cudaStream_t stream = nullptr);

 private:
  TemporalBlockAllocator allocator_;

  // The device node table. Blocks are allocated in the device memory pool.
  DeviceNodeTable d_node_table_;

  // The copy of the device node table in the host.
  HostNodeTable h_copy_of_d_node_table_;

  // the host pointer to the block -> the device pointer to the block
  std::unordered_map<TemporalBlock*, TemporalBlock*> h2d_mapping_;

  InsertionPolicy insertion_policy_;

  std::vector<cudaStream_t> streams_;

  std::size_t max_node_id_;
<<<<<<< HEAD
  std::size_t num_edges_;
=======

  std::set<NIDType> nodes_;
  std::set<NIDType> src_nodes_;
  std::set<EIDType> edges_;
>>>>>>> 46400462

  std::set<NIDType> nodes_;

  std::stack<rmm::mr::device_memory_resource*> mem_resources_for_metadata_;

  const int device_;
};

}  // namespace dgnn

#endif  // DGNN_DYNAMIC_GRAPH_H_<|MERGE_RESOLUTION|>--- conflicted
+++ resolved
@@ -123,16 +123,10 @@
   std::vector<cudaStream_t> streams_;
 
   std::size_t max_node_id_;
-<<<<<<< HEAD
-  std::size_t num_edges_;
-=======
 
   std::set<NIDType> nodes_;
   std::set<NIDType> src_nodes_;
   std::set<EIDType> edges_;
->>>>>>> 46400462
-
-  std::set<NIDType> nodes_;
 
   std::stack<rmm::mr::device_memory_resource*> mem_resources_for_metadata_;
 
