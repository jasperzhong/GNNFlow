#include <math.h>

#include "common.h"
#include "sampling_kernels.h"
#include "utils.h"

namespace dgnn {

<<<<<<< HEAD
//__host__ __device__ void LowerBound(TimestampType* timestamps, int num_edges,
//                                    TimestampType timestamp, int* idx) {
//  int left = 0;
//  int right = num_edges;
//  while (left < right) {
//    int mid = (left + right) / 2;
//    if (timestamps[mid] < timestamp) {
//      left = mid + 1;
//    } else {
//      right = mid;
//    }
//  }
//  *idx = left;
//}
//
//template <typename T>
//__device__ void inline swap(T a, T b) {
//  T c(a);
//  a = b;
//  b = c;
//}
//
//__device__ void QuickSort(uint32_t* indices, int lo, int hi) {
//  if (lo >= hi || lo < 0 || hi < 0) return;
//
//  uint32_t pivot = indices[hi];
//  int i = lo - 1;
//  for (int j = lo; j < hi; ++j) {
//    if (indices[j] < pivot) {
//      swap(indices[++i], indices[j]);
//    }
//  }
//  swap(indices[++i], indices[hi]);
//
//  QuickSort(indices, lo, i - 1);
//  QuickSort(indices, i + 1, hi);
//}

=======
>>>>>>> 8ba12af6
__global__ void SampleLayerRecentKernel(
    const DoublyLinkedList* node_table, std::size_t num_nodes, bool prop_time,
    const NIDType* root_nodes, const TimestampType* root_timestamps,
    uint32_t snapshot_idx, uint32_t num_snapshots,
    TimestampType snapshot_time_window, uint32_t num_root_nodes,
    uint32_t fanout, NIDType* src_nodes, EIDType* eids,
    TimestampType* timestamps, TimestampType* delta_timestamps,
    uint32_t* num_sampled) {
  uint32_t tid = threadIdx.x + blockIdx.x * blockDim.x;
  if (tid >= num_root_nodes) {
    return;
  }

  NIDType nid = root_nodes[tid];
  TimestampType root_timestamp = root_timestamps[tid];
  TimestampType start_timestamp, end_timestamp;
  if (num_snapshots == 1) {
    start_timestamp = 0;
    end_timestamp = root_timestamp;
  } else {
    end_timestamp = root_timestamp -
                    (num_snapshots - snapshot_idx - 1) * snapshot_time_window;
    start_timestamp = end_timestamp - snapshot_time_window;
  }

  auto curr = node_table[nid].head;
  uint32_t offset = tid * fanout;
  int start_idx, end_idx;
  uint32_t sampled = 0;
  while (curr != nullptr && sampled < fanout) {
    if (end_timestamp < curr->timestamps[0]) {
      // search in the next block
      curr = curr->next;
      continue;
    }

    if (start_timestamp > curr->timestamps[curr->size - 1]) {
      // no need to search in the next block
      break;
    }

    // search in the current block
    if (start_timestamp >= curr->timestamps[0] &&
        end_timestamp <= curr->timestamps[curr->size - 1]) {
      // all edges in the current block
      LowerBound(curr->timestamps, curr->size, start_timestamp, &start_idx);
      LowerBound(curr->timestamps, curr->size, end_timestamp, &end_idx);
    } else if (start_timestamp < curr->timestamps[0] &&
               end_timestamp <= curr->timestamps[curr->size - 1]) {
      // only the edges before end_timestamp are in the current block
      start_idx = 0;
      LowerBound(curr->timestamps, curr->size, end_timestamp, &end_idx);
    } else if (start_timestamp > curr->timestamps[0] &&
               end_timestamp > curr->timestamps[curr->size - 1]) {
      // only the edges after start_timestamp are in the current block
      LowerBound(curr->timestamps, curr->size, start_timestamp, &start_idx);
      end_idx = curr->size;
    } else {
      // the whole block is in the range
      start_idx = 0;
      end_idx = curr->size;
    }

    // copy the edges to the output
    for (int i = end_idx - 1; sampled < fanout && i >= start_idx; --i) {
      src_nodes[offset + sampled] = curr->dst_nodes[i];
      eids[offset + sampled] = curr->eids[i];
      timestamps[offset + sampled] =
          prop_time ? root_timestamp : curr->timestamps[i];
      delta_timestamps[offset + sampled] = root_timestamp - curr->timestamps[i];
      ++sampled;
    }

    curr = curr->next;
  }

  num_sampled[tid] = sampled;

  while (sampled < fanout) {
    src_nodes[offset + sampled] = kInvalidNID;
    ++sampled;
  }
}

__global__ void SampleLayerUniformKernel(
    const DoublyLinkedList* node_table, std::size_t num_nodes, bool prop_time,
    curandState_t* rand_states, uint64_t seed, uint32_t offset_per_thread,
    const NIDType* root_nodes, const TimestampType* root_timestamps,
    uint32_t snapshot_idx, uint32_t num_snapshots,
    TimestampType snapshot_time_window, uint32_t num_root_nodes,
    uint32_t fanout, NIDType* src_nodes, EIDType* eids,
    TimestampType* timestamps, TimestampType* delta_timestamps,
    uint32_t* num_sampled, uint32_t* num_candidates_list) {
  uint32_t tid = threadIdx.x + blockIdx.x * blockDim.x;
  if (tid >= num_root_nodes) {
    return;
  }

  extern __shared__ SamplingRange ranges[];

  NIDType nid = root_nodes[tid];
  TimestampType root_timestamp = root_timestamps[tid];
  TimestampType start_timestamp, end_timestamp;
  if (num_snapshots == 1) {
    start_timestamp = 0;
    end_timestamp = root_timestamp;
  } else {
    end_timestamp = root_timestamp -
                    (num_snapshots - snapshot_idx - 1) * snapshot_time_window;
    start_timestamp = end_timestamp - snapshot_time_window;
  }

  auto& list = node_table[nid];
  uint32_t num_candidates = 0;

  auto curr = list.head;
  int start_idx, end_idx;
  int curr_idx = 0;
  int offset_by_thread = offset_per_thread * threadIdx.x;
  while (curr != nullptr) {
    if (end_timestamp < curr->timestamps[0]) {
      // search in the next block
      curr = curr->next;
      curr_idx += 1;
      continue;
    }

    if (start_timestamp > curr->timestamps[curr->size - 1]) {
      // no need to search in the next block
      break;
    }

    // search in the current block
    if (start_timestamp >= curr->timestamps[0] &&
        end_timestamp <= curr->timestamps[curr->size - 1]) {
      // all edges in the current block
      LowerBound(curr->timestamps, curr->size, start_timestamp, &start_idx);
      LowerBound(curr->timestamps, curr->size, end_timestamp, &end_idx);
    } else if (start_timestamp < curr->timestamps[0] &&
               end_timestamp <= curr->timestamps[curr->size - 1]) {
      // only the edges before end_timestamp are in the current block
      start_idx = 0;
      LowerBound(curr->timestamps, curr->size, end_timestamp, &end_idx);
    } else if (start_timestamp > curr->timestamps[0] &&
               end_timestamp > curr->timestamps[curr->size - 1]) {
      // only the edges after start_timestamp are in the current block
      LowerBound(curr->timestamps, curr->size, start_timestamp, &start_idx);
      end_idx = curr->size;
    } else {
      // the whole block is in the range
      start_idx = 0;
      end_idx = curr->size;
    }

    if (curr_idx < offset_per_thread) {
      ranges[offset_by_thread + curr_idx].start_idx = start_idx;
      ranges[offset_by_thread + curr_idx].end_idx = end_idx;
    }

    // TODO: return num_candidates
    num_candidates += end_idx - start_idx;
    curr = curr->next;
    curr_idx += 1;
  }

  // record the number of candidates
  num_candidates_list[tid] = num_candidates;

  uint32_t indices[kMaxFanout];
  uint32_t to_sample = min(fanout, num_candidates);

  // TODO: random with time weight
  for (uint32_t i = 0; i < to_sample; i++) {
    indices[i] = curand(rand_states + tid) % num_candidates;
  }
  QuickSort(indices, 0, to_sample - 1);

  uint32_t sampled = 0;
  uint32_t offset = tid * fanout;

  curr = list.head;
  curr_idx = 0;
  uint32_t cumsum = 0;
  while (curr != nullptr) {
    if (end_timestamp < curr->timestamps[0]) {
      // search in the next block
      curr = curr->next;
      curr_idx += 1;
      continue;
    }

    if (start_timestamp > curr->timestamps[curr->size - 1]) {
      // no need to search in the next block
      break;
    }

    if (curr_idx < offset_per_thread) {
      start_idx = ranges[offset_by_thread + curr_idx].start_idx;
      end_idx = ranges[offset_by_thread + curr_idx].end_idx;
    } else {
      // search in the current block
      if (start_timestamp >= curr->timestamps[0] &&
          end_timestamp <= curr->timestamps[curr->size - 1]) {
        // all edges in the current block
        LowerBound(curr->timestamps, curr->size, start_timestamp, &start_idx);
        LowerBound(curr->timestamps, curr->size, end_timestamp, &end_idx);
      } else if (start_timestamp < curr->timestamps[0] &&
                 end_timestamp <= curr->timestamps[curr->size - 1]) {
        // only the edges before end_timestamp are in the current block
        start_idx = 0;
        LowerBound(curr->timestamps, curr->size, end_timestamp, &end_idx);
      } else if (start_timestamp > curr->timestamps[0] &&
                 end_timestamp > curr->timestamps[curr->size - 1]) {
        // only the edges after start_timestamp are in the current block
        LowerBound(curr->timestamps, curr->size, start_timestamp, &start_idx);
        end_idx = curr->size;
      } else {
        // the whole block is in the range
        start_idx = 0;
        end_idx = curr->size;
      }
    }

    auto idx = indices[sampled] - cumsum;
    while (sampled < to_sample && idx < end_idx - start_idx) {
      // start from end_idx (newer edges)
      src_nodes[offset + sampled] = curr->dst_nodes[end_idx - idx - 1];
      eids[offset + sampled] = curr->eids[end_idx - idx - 1];
      timestamps[offset + sampled] =
          prop_time ? root_timestamp : curr->timestamps[end_idx - idx - 1];
      delta_timestamps[offset + sampled] =
          root_timestamp - curr->timestamps[end_idx - idx - 1];
      idx = indices[++sampled] - cumsum;
    }

    if (sampled >= to_sample) {
      break;
    }

    cumsum += end_idx - start_idx;
    curr = curr->next;
    curr_idx += 1;
  }

  num_sampled[tid] = sampled;

  while (sampled < fanout) {
    src_nodes[offset + sampled] = kInvalidNID;
    ++sampled;
  }
}

}  // namespace dgnn<|MERGE_RESOLUTION|>--- conflicted
+++ resolved
@@ -6,47 +6,6 @@
 
 namespace dgnn {
 
-<<<<<<< HEAD
-//__host__ __device__ void LowerBound(TimestampType* timestamps, int num_edges,
-//                                    TimestampType timestamp, int* idx) {
-//  int left = 0;
-//  int right = num_edges;
-//  while (left < right) {
-//    int mid = (left + right) / 2;
-//    if (timestamps[mid] < timestamp) {
-//      left = mid + 1;
-//    } else {
-//      right = mid;
-//    }
-//  }
-//  *idx = left;
-//}
-//
-//template <typename T>
-//__device__ void inline swap(T a, T b) {
-//  T c(a);
-//  a = b;
-//  b = c;
-//}
-//
-//__device__ void QuickSort(uint32_t* indices, int lo, int hi) {
-//  if (lo >= hi || lo < 0 || hi < 0) return;
-//
-//  uint32_t pivot = indices[hi];
-//  int i = lo - 1;
-//  for (int j = lo; j < hi; ++j) {
-//    if (indices[j] < pivot) {
-//      swap(indices[++i], indices[j]);
-//    }
-//  }
-//  swap(indices[++i], indices[hi]);
-//
-//  QuickSort(indices, lo, i - 1);
-//  QuickSort(indices, i + 1, hi);
-//}
-
-=======
->>>>>>> 8ba12af6
 __global__ void SampleLayerRecentKernel(
     const DoublyLinkedList* node_table, std::size_t num_nodes, bool prop_time,
     const NIDType* root_nodes, const TimestampType* root_timestamps,
