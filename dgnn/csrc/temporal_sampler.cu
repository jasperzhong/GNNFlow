--- conflicted
+++ resolved
@@ -51,12 +51,8 @@
 
   streams_ = new cudaStream_t[num_snapshots_];
   for (uint32_t i = 0; i < num_snapshots_; ++i) {
-<<<<<<< HEAD
-    CUDA_CALL(cudaStreamCreateWithFlags(&streams_[i], cudaStreamNonBlocking));
-=======
     CUDA_CALL(
         cudaStreamCreateWithPriority(&streams_[i], cudaStreamNonBlocking, -1));
->>>>>>> f7d30adc
   }
 
   cpu_buffer_ = new char*[num_snapshots_];
