#ifndef DGNN_TEMPORAL_BLOCK_ALLOCATOR_H_
#define DGNN_TEMPORAL_BLOCK_ALLOCATOR_H_

#include <mutex>
#include <rmm/mr/device/device_memory_resource.hpp>
#include <stack>
#include <vector>

#include "common.h"

namespace dgnn {
/**
 * @brief This class implements a thread-safe memory resource that allocates
 * temporal blocks.
 *
 * The allocated blocks are in the host memory. But the edges are stored in the
 * device memory or managed memory or pinned memory, depending on the memory
 * resource type.
 */
class TemporalBlockAllocator {
 public:
  /**
   * @brief Constructor.
   *
   * It creates a memory pool.
   *
   * @param initial_pool_size The initial size of the memory pool.
   * @param maxmium_pool_size The maximum size of the memory pool
   * @param minimum_block_size The minimum size of the temporal block.
   * @param MemoryResourceType The type of memory resource.
   * @param device The device id.
   */
  TemporalBlockAllocator(std::size_t initial_pool_size,
                         std::size_t maximum_pool_size,
                         std::size_t minimum_block_size,
                         MemoryResourceType mem_resource_type,
                         int device);

  /**
   * @brief Destructor.
   *
   * It frees all the temporal blocks.
   */
  ~TemporalBlockAllocator();

  /**
   * @brief Allocate a temporal block.
   *
   * NB: the block itself is in the host memory.
   *
   * @param size The size of the temporal block.
   *
   * @return A host pointer to the temporal block.
   */
  TemporalBlock* Allocate(std::size_t size);

  /**
   * @brief Deallocate a temporal block.
   *
   * @param block The temporal block to deallocate. It must be in the host
   * memory.
   */
  void Deallocate(TemporalBlock* block);

  /**
   * @brief Reallocate a temporal block.
   *
   * NB: We only change the content of the temporal block. The host pointer to
   * the temporal block is not changed.
   *
   * @param block The temporal block to reallocate. It must be in the host
   * memory.
   * @param size The new size of the temporal block.
   * @param stream The stream to use. If nullptr, the default stream is used.
   */
  void Reallocate(TemporalBlock* block, std::size_t size,
                  cudaStream_t stream = nullptr);

 private:
  std::size_t AlignUp(std::size_t size);

  void AllocateInternal(TemporalBlock* block, std::size_t size) noexcept(false);

  void DeallocateInternal(TemporalBlock* block);

  std::vector<TemporalBlock*> blocks_;

  std::size_t minium_block_size_;
  std::stack<rmm::mr::device_memory_resource*> mem_resources_;

  std::mutex mutex_;

<<<<<<< HEAD
  int device_;
=======
  const int device_;
>>>>>>> 46400462
};

}  // namespace dgnn

#endif  // DGNN_TEMPORAL_BLOCK_ALLOCATOR_H_<|MERGE_RESOLUTION|>--- conflicted
+++ resolved
@@ -33,8 +33,7 @@
   TemporalBlockAllocator(std::size_t initial_pool_size,
                          std::size_t maximum_pool_size,
                          std::size_t minimum_block_size,
-                         MemoryResourceType mem_resource_type,
-                         int device);
+                         MemoryResourceType mem_resource_type, int device);
 
   /**
    * @brief Destructor.
@@ -90,11 +89,7 @@
 
   std::mutex mutex_;
 
-<<<<<<< HEAD
-  int device_;
-=======
   const int device_;
->>>>>>> 46400462
 };
 
 }  // namespace dgnn
