--- conflicted
+++ resolved
@@ -37,11 +37,7 @@
             requested_size_in_bytes = capacity_to_bytes(align(num_edges, self.block_size))
             gpu_memory_usage_in_bytes += requested_size_in_bytes
         
-<<<<<<< HEAD
         # Test Deallocate: deallocate all blocks
-=======
-        # Test Deallocate
->>>>>>> 0ba18678
         blocks = self.alloc._used_gpu_blocks.keys()
         for block in list(blocks):
             self.alloc.deallocate(block)
@@ -52,7 +48,6 @@
         
         self.assertEqual(len(self.alloc._used_gpu_blocks), 0)
         self.assertEqual(len(self.alloc._used_cpu_blocks), 0)
-<<<<<<< HEAD
         for blocks in self.alloc._free_gpu_blocks.values():
             for block in blocks:
                 self.assertEqual(block.size, 0)
@@ -60,8 +55,7 @@
         for blocks in self.alloc._free_cpu_blocks.values():
             for block in blocks:
                 self.assertEqual(block.size, 0)
-=======
->>>>>>> 0ba18678
+
         
         # Test Swap to CPU
         sum_capacity = 0
@@ -95,7 +89,6 @@
         print("GPU FREE:{}".format(self.alloc._free_gpu_blocks))
         print("CPU FREE:{}".format(self.alloc._free_cpu_blocks))
         
-<<<<<<< HEAD
         # Test Reallocate
         latest_block = list(self.alloc._used_gpu_blocks.keys())[-1]
         temp_block = self.alloc.allocate_on_gpu(1)
@@ -111,8 +104,6 @@
         print("CPU FREE:{}".format(self.alloc._free_cpu_blocks))
         
         
-=======
->>>>>>> 0ba18678
 
 
 
