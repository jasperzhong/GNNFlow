"""
This code is based on the implementation of TGL's memory module.

Implementation at:
    https://github.com/amazon-research/tgl/blob/main/memorys.py
"""
from typing import Dict, Optional, Union

import torch
import torch.distributed
from dgl.heterograph import DGLBlock

from dgl.utils.shared_mem import create_shared_mem_array, get_shared_mem_array

from gnnflow.distributed.kvstore import KVStoreClient


class Memory:
    """
    Memory module proposed by TGN
    """

    def __init__(self, num_nodes: int, dim_edge: int, dim_memory: int,
                 device: Union[torch.device, str] = 'cpu',
                 shared_memory: bool = False,
                 kvstore_client: Optional[KVStoreClient] = None):
        """
        Args:
            num_nodes: number of nodes in the graph
            dim_edge: dimension of the edge features
            dim_time: dimension of the time encoding
            dim_memory: dimension of the output of the memory
            device: device to store the memory
            shared_memory: whether to store in shared memory (for multi-GPU training)
            kvstore_client: The KVStore_Client for fetching memorys when using partition
        """
        if shared_memory:
            device = 'cpu'

        self.num_nodes = num_nodes
        self.dim_edge = dim_edge
        self.dim_memory = dim_memory
        # raw message: (src_memory, dst_memory, edge_feat)
        self.dim_raw_message = 2 * dim_memory + dim_edge
        self.device = device

        self.kvstore_client = kvstore_client
        self.partition = self.kvstore_client != None

        # if not partition, not need to use kvstore_client
        if not self.partition:
            if shared_memory:
                local_world_size = torch.cuda.device_count()
                local_rank = torch.distributed.get_rank() % local_world_size
            else:
                local_world_size = 1
                local_rank = 0

            if not shared_memory:
                self.node_memory = torch.zeros(
                    (num_nodes, dim_memory), dtype=torch.float32, device=device)
                self.node_memory_ts = torch.zeros(
                    num_nodes, dtype=torch.float32, device=device)
                self.mailbox = torch.zeros(
                    (num_nodes, self.dim_raw_message),
                    dtype=torch.float32, device=device)
                self.mailbox_ts = torch.zeros(
                    (num_nodes,), dtype=torch.float32, device=device)
            else:
                if local_rank == 0:
                    self.node_memory = create_shared_mem_array(
                        'node_memory', (num_nodes, dim_memory), dtype=torch.float32)
                    self.node_memory_ts = create_shared_mem_array(
                        'node_memory_ts', (num_nodes,), dtype=torch.float32)
                    self.mailbox = create_shared_mem_array(
                        'mailbox', (num_nodes, self.dim_raw_message),
                        dtype=torch.float32)
                    self.mailbox_ts = create_shared_mem_array(
                        'mailbox_ts', (num_nodes,), dtype=torch.float32)

                    self.node_memory.zero_()
                    self.node_memory_ts.zero_()
                    self.mailbox.zero_()
                    self.mailbox_ts.zero_()

                torch.distributed.barrier()

                if local_rank != 0:
                    # NB: `num_nodes` should be same for all local processes because
                    # they share the same local graph
                    self.node_memory = get_shared_mem_array(
                        'node_memory', (num_nodes, dim_memory), torch.float32)
                    self.node_memory_ts = get_shared_mem_array(
                        'node_memory_ts', (num_nodes,), torch.float32)
                    self.mailbox = get_shared_mem_array(
                        'mailbox', (num_nodes, self.dim_raw_message), torch.float32)
                    self.mailbox_ts = get_shared_mem_array(
                        'mailbox_ts', (num_nodes,), torch.float32)

    def reset(self):
        """
        Reset the memory and the mailbox.
        """
        if self.partition:
            self.kvstore_client.reset_memory()
        else:
            self.node_memory.fill_(0)
            self.node_memory_ts.fill_(0)
            self.mailbox.fill_(0)
            self.mailbox_ts.fill_(0)

    def resize(self, num_nodes):
        """
        Resize the memory and the mailbox.

        Args:
            num_nodes: number of nodes in the graph
        """
        if num_nodes <= self.num_nodes:
            return

        self.node_memory.resize_(num_nodes, self.dim_memory)
        self.node_memory_ts.resize_(num_nodes)
        self.mailbox.resize_(num_nodes, self.dim_raw_message)
        self.mailbox_ts.resize_(num_nodes,)

        # fill zeros for the new nodes
        self.node_memory[self.num_nodes:].fill_(0)
        self.node_memory_ts[self.num_nodes:].fill_(0)
        self.mailbox[self.num_nodes:].fill_(0)
        self.mailbox_ts[self.num_nodes:].fill_(0)

        self.num_nodes = num_nodes

    def backup(self) -> Dict:
        """
        Backup the current memory and mailbox.
        """
        return {
            'node_memory': self.node_memory.clone(),
            'node_memory_ts': self.node_memory_ts.clone(),
            'mailbox': self.mailbox.clone(),
            'mailbox_ts': self.mailbox_ts.clone(),
        }

    def restore(self, backup: Dict):
        """
        Restore the memory and mailbox from the backup.

        Args:
            backup: backup of the memory and mailbox
        """
        self.node_memory.copy_(backup['node_memory'])
        self.node_memory_ts.copy_(backup['node_memory_ts'])
        self.mailbox.copy_(backup['mailbox'])
        self.mailbox_ts.copy_(backup['mailbox_ts'])

    def prepare_input(self, b: DGLBlock):
        """
        Prepare the input for the memory module.

        Args:
          b: sampled message flow graph (mfg), where
                `b.num_dst_nodes()` is the number of target nodes to sample,
                `b.srcdata['ID']` is the node IDs of all nodes, and
                `b.srcdata['ts']` is the time stamps of all nodes.
        """
        device = b.device
        all_nodes = b.srcdata['ID']
        assert isinstance(all_nodes, torch.Tensor)

<<<<<<< HEAD
        if self.partition:
            b.srcdata['mem'] = self.kvstore_client.pull(
                all_nodes.cpu(), mode='memory').to(device)
            b.srcdata['mem_ts'] = self.kvstore_client.pull(
                all_nodes.cpu(), mode='memory_ts').to(device)
            b.srcdata['mail_ts'] = self.kvstore_client.pull(
                all_nodes.cpu(), mode='mailbox_ts').to(device)
            b.srcdata['mem_input'] = self.kvstore_client.pull(
                all_nodes.cpu(), mode='mailbox').to(device)
        else:
            b.srcdata['mem'] = self.node_memory[all_nodes].to(device)
            b.dstdata['mem_ts'] = self.node_memory_ts[target_nodes].to(device)
            b.dstdata['mail_ts'] = self.mailbox_ts[target_nodes].to(device)
            b.dstdata['mem_input'] = self.mailbox[target_nodes].to(device)
=======
        b.srcdata['mem'] = self.node_memory[all_nodes].to(device)
        b.srcdata['mem_ts'] = self.node_memory_ts[all_nodes].to(device)
        b.srcdata['mail_ts'] = self.mailbox_ts[all_nodes].to(device)
        b.srcdata['mem_input'] = self.mailbox[all_nodes].to(device)
>>>>>>> 16529d39

    def update_memory(self, last_updated_nid: torch.Tensor,
                      last_updated_memory: torch.Tensor,
                      last_updated_ts: torch.Tensor):
        """
        Update the memory of last updated nodes.

        Args:
            last_updated_nid: node IDs of the nodes to update
            last_updated_memory: new memory of the nodes
            last_updated_ts: new timestamp of the nodes
        """
        if self.partition:
            self.kvstore_client.push(
                last_updated_nid, last_updated_memory, mode='memory')
            self.kvstore_client.push(
                last_updated_nid, last_updated_ts, mode='memory_ts')
        else:
            last_updated_nid = last_updated_nid.to(self.device)
            last_updated_memory = last_updated_memory.to(self.device)
            last_updated_ts = last_updated_ts.to(self.device)
            self.node_memory[last_updated_nid] = last_updated_memory
            self.node_memory_ts[last_updated_nid] = last_updated_ts

    def update_mailbox(self, last_updated_nid: torch.Tensor,
                       last_updated_memory: torch.Tensor,
                       last_updated_ts: torch.Tensor,
                       edge_feats: Optional[torch.Tensor] = None,
                       neg_sample_ratio: int = 1):
        """
        Update the mailbox of last updated nodes.

        Args:
            last_updated_nid: node IDs of the nodes to update
            last_updated_memory: new memory of the nodes
            last_updated_ts: new timestamp of the nodes
            edge_feats: edge features of the nodes
            neg_sample_ratio: negative sampling ratio
        """
        last_updated_nid = last_updated_nid.to(self.device)
        last_updated_memory = last_updated_memory.to(self.device)
        last_updated_ts = last_updated_ts.to(self.device)

        split_chunks = 2 + neg_sample_ratio
        if edge_feats is None:
            # dummy edge features
            edge_feats = torch.zeros(
                last_updated_nid.shape[0] // split_chunks, self.dim_edge,
                device=self.device)

        edge_feats = edge_feats.to(self.device)

        src, dst, *_ = last_updated_nid.tensor_split(split_chunks)
        mem_src, mem_dst, *_ = last_updated_memory.tensor_split(split_chunks)

        src_mail = torch.cat([mem_src, mem_dst, edge_feats], dim=1)
        dst_mail = torch.cat([mem_dst, mem_src, edge_feats], dim=1)
        mail = torch.cat([src_mail, dst_mail],
                         dim=1).reshape(-1, src_mail.shape[1])
        nid = torch.cat(
            [src.unsqueeze(1), dst.unsqueeze(1)], dim=1).reshape(-1)
        mail_ts = last_updated_ts[:len(nid)]

        # find unique nid to update mailbox
        uni, inv = torch.unique(nid, return_inverse=True)
        perm = torch.arange(inv.size(0), dtype=inv.dtype, device=inv.device)
        perm = inv.new_empty(uni.size(0)).scatter_(0, inv, perm)
        nid = nid[perm]
        mail = mail[perm]
        mail_ts = mail_ts[perm]

        # update mailbox
        if self.partition:
            self.kvstore_client.push(nid, mail, mode='mailbox')
            self.kvstore_client.push(nid, mail_ts, mode='mailbox_ts')
        else:
            self.mailbox[nid] = mail
            self.mailbox_ts[nid] = mail_ts<|MERGE_RESOLUTION|>--- conflicted
+++ resolved
@@ -169,7 +169,6 @@
         all_nodes = b.srcdata['ID']
         assert isinstance(all_nodes, torch.Tensor)
 
-<<<<<<< HEAD
         if self.partition:
             b.srcdata['mem'] = self.kvstore_client.pull(
                 all_nodes.cpu(), mode='memory').to(device)
@@ -181,15 +180,9 @@
                 all_nodes.cpu(), mode='mailbox').to(device)
         else:
             b.srcdata['mem'] = self.node_memory[all_nodes].to(device)
-            b.dstdata['mem_ts'] = self.node_memory_ts[target_nodes].to(device)
-            b.dstdata['mail_ts'] = self.mailbox_ts[target_nodes].to(device)
-            b.dstdata['mem_input'] = self.mailbox[target_nodes].to(device)
-=======
-        b.srcdata['mem'] = self.node_memory[all_nodes].to(device)
-        b.srcdata['mem_ts'] = self.node_memory_ts[all_nodes].to(device)
-        b.srcdata['mail_ts'] = self.mailbox_ts[all_nodes].to(device)
-        b.srcdata['mem_input'] = self.mailbox[all_nodes].to(device)
->>>>>>> 16529d39
+            b.srcdata['mem_ts'] = self.node_memory_ts[all_nodes].to(device)
+            b.srcdata['mail_ts'] = self.mailbox_ts[all_nodes].to(device)
+            b.srcdata['mem_input'] = self.mailbox[all_nodes].to(device)
 
     def update_memory(self, last_updated_nid: torch.Tensor,
                       last_updated_memory: torch.Tensor,
