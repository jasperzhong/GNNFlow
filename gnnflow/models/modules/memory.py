"""
This code is based on the implementation of TGL's memory module.

Implementation at:
    https://github.com/amazon-research/tgl/blob/main/memorys.py
"""
from pydoc import splitdoc
from typing import Dict, Optional, Union

import logging
import torch
import torch.distributed
from dgl.heterograph import DGLBlock
from dgl.utils.shared_mem import create_shared_mem_array, get_shared_mem_array

from gnnflow.distributed.kvstore import KVStoreClient
import gnnflow.utils as utils


class Memory:
    """
    Memory module proposed by TGN
    """

    def __init__(self, num_nodes: int, dim_edge: int, dim_memory: int,
                 device: Union[torch.device, str] = 'cpu',
                 shared_memory: bool = False,
                 kvstore_client: Optional[KVStoreClient] = None):
        """
        Args:
            num_nodes: number of nodes in the graph
            dim_edge: dimension of the edge features
            dim_time: dimension of the time encoding
            dim_memory: dimension of the output of the memory
            device: device to store the memory
            shared_memory: whether to store in shared memory (for multi-GPU training)
            kvstore_client: The KVStore_Client for fetching memorys when using partition
        """
        if shared_memory:
            device = 'cpu'

        self.num_nodes = num_nodes
        self.dim_edge = dim_edge
        self.dim_memory = dim_memory
        # raw message: (src_memory, dst_memory, edge_feat)
        self.dim_raw_message = 2 * dim_memory + dim_edge
        self.device = device

        self.kvstore_client = kvstore_client
        self.partition = self.kvstore_client != None

        # if not partition, not need to use kvstore_client
        if not self.partition:
            if shared_memory:
                local_rank = utils.local_rank()
            else:
                local_rank = 0

            if not shared_memory:
                self.node_memory = torch.zeros(
                    (num_nodes, dim_memory), dtype=torch.float32, device=device)
                self.node_memory_ts = torch.zeros(
                    num_nodes, dtype=torch.float32, device=device)
                self.mailbox = torch.zeros(
                    (num_nodes, self.dim_raw_message),
                    dtype=torch.float32, device=device)
                self.mailbox_ts = torch.zeros(
                    (num_nodes,), dtype=torch.float32, device=device)
            else:
                if local_rank == 0:
                    self.node_memory = create_shared_mem_array(
                        'node_memory', (num_nodes, dim_memory), dtype=torch.float32)
                    self.node_memory_ts = create_shared_mem_array(
                        'node_memory_ts', (num_nodes,), dtype=torch.float32)
                    self.mailbox = create_shared_mem_array(
                        'mailbox', (num_nodes, self.dim_raw_message),
                        dtype=torch.float32)
                    self.mailbox_ts = create_shared_mem_array(
                        'mailbox_ts', (num_nodes,), dtype=torch.float32)

                    self.node_memory.zero_()
                    self.node_memory_ts.zero_()
                    self.mailbox.zero_()
                    self.mailbox_ts.zero_()

                torch.distributed.barrier()

                if local_rank != 0:
                    # NB: `num_nodes` should be same for all local processes because
                    # they share the same local graph
                    self.node_memory = get_shared_mem_array(
                        'node_memory', (num_nodes, dim_memory), torch.float32)
                    self.node_memory_ts = get_shared_mem_array(
                        'node_memory_ts', (num_nodes,), torch.float32)
                    self.mailbox = get_shared_mem_array(
                        'mailbox', (num_nodes, self.dim_raw_message), torch.float32)
                    self.mailbox_ts = get_shared_mem_array(
                        'mailbox_ts', (num_nodes,), torch.float32)

    def reset(self):
        """
        Reset the memory and the mailbox.
        """
        if self.partition:
            self.kvstore_client.reset_memory()
        else:
            self.node_memory.fill_(0)
            self.node_memory_ts.fill_(0)
            self.mailbox.fill_(0)
            self.mailbox_ts.fill_(0)

    def resize(self, num_nodes):
        """
        Resize the memory and the mailbox.

        Args:
            num_nodes: number of nodes in the graph
        """
        if num_nodes <= self.num_nodes:
            return

        self.node_memory.resize_(num_nodes, self.dim_memory)
        self.node_memory_ts.resize_(num_nodes)
        self.mailbox.resize_(num_nodes, self.dim_raw_message)
        self.mailbox_ts.resize_(num_nodes,)

        # fill zeros for the new nodes
        self.node_memory[self.num_nodes:].fill_(0)
        self.node_memory_ts[self.num_nodes:].fill_(0)
        self.mailbox[self.num_nodes:].fill_(0)
        self.mailbox_ts[self.num_nodes:].fill_(0)

        self.num_nodes = num_nodes

    def backup(self) -> Dict:
        """
        Backup the current memory and mailbox.
        """
        return {
            'node_memory': self.node_memory.clone(),
            'node_memory_ts': self.node_memory_ts.clone(),
            'mailbox': self.mailbox.clone(),
            'mailbox_ts': self.mailbox_ts.clone(),
        }

    def restore(self, backup: Dict):
        """
        Restore the memory and mailbox from the backup.

        Args:
            backup: backup of the memory and mailbox
        """
        self.node_memory.copy_(backup['node_memory'])
        self.node_memory_ts.copy_(backup['node_memory_ts'])
        self.mailbox.copy_(backup['mailbox'])
        self.mailbox_ts.copy_(backup['mailbox_ts'])

    def prepare_input(self, b: DGLBlock):
        """
        Prepare the input for the memory module.

        Args:
          b: sampled message flow graph (mfg), where
                `b.num_dst_nodes()` is the number of target nodes to sample,
                `b.srcdata['ID']` is the node IDs of all nodes, and
                `b.srcdata['ts']` is the time stamps of all nodes.
        """
        device = b.device
        all_nodes = b.srcdata['ID']
        assert isinstance(all_nodes, torch.Tensor)

        if self.partition:
            # unique all nodes
            all_nodes_unique, inv = torch.unique(
                all_nodes.cpu(), return_inverse=True)
            pulled_memory = self.kvstore_client.pull(
                all_nodes_unique, mode='memory')
            mem = pulled_memory[0][inv].to(device)
            mem_ts = pulled_memory[1][inv].to(device)
            mail = pulled_memory[2][inv].to(device)
            mail_ts = pulled_memory[3][inv].to(device)

            b.srcdata['mem'] = mem
            b.srcdata['mem_ts'] = mem_ts
            b.srcdata['mail_ts'] = mail_ts
            b.srcdata['mem_input'] = mail
        else:
            b.srcdata['mem'] = self.node_memory[all_nodes].to(device)
            b.srcdata['mem_ts'] = self.node_memory_ts[all_nodes].to(device)
            b.srcdata['mail_ts'] = self.mailbox_ts[all_nodes].to(device)
            b.srcdata['mem_input'] = self.mailbox[all_nodes].to(device)

    def update_mem_mail(self, last_updated_nid: torch.Tensor,
                        last_updated_memory: torch.Tensor,
                        last_updated_ts: torch.Tensor,
                        edge_feats: Optional[torch.Tensor] = None,
                        neg_sample_ratio: int = 1):
        """
        Update the mem and mailbox of last updated nodes.

        Args:
            last_updated_nid: node IDs of the nodes to update
            last_updated_memory: new memory of the nodes
            last_updated_ts: new timestamp of the nodes
            edge_feats: edge features of the nodes
            neg_sample_ratio: negative sampling ratio
        """
        last_updated_nid = last_updated_nid.to(self.device)
        last_updated_memory = last_updated_memory.to(self.device)
        last_updated_ts = last_updated_ts.to(self.device)

        # genereate mail
        split_chunks = 2 + neg_sample_ratio
        if edge_feats is None:
            # dummy edge features
            edge_feats = torch.zeros(
                last_updated_nid.shape[0] // split_chunks, self.dim_edge,
                device=self.device)

        edge_feats = edge_feats.to(self.device)

        src, dst, *_ = last_updated_nid.tensor_split(split_chunks)
        mem_src, mem_dst, *_ = last_updated_memory.tensor_split(split_chunks)

        src_mail = torch.cat([mem_src, mem_dst, edge_feats], dim=1)
        dst_mail = torch.cat([mem_dst, mem_src, edge_feats], dim=1)
        mail = torch.cat([src_mail, dst_mail],
                         dim=1).reshape(-1, src_mail.shape[1])
        nid = torch.cat(
            [src.unsqueeze(1), dst.unsqueeze(1)], dim=1).reshape(-1)
        mail_ts = last_updated_ts[:len(nid)]

        # find unique nid to update mailbox
        uni, inv = torch.unique(nid, return_inverse=True)
        perm = torch.arange(inv.size(0), dtype=inv.dtype, device=inv.device)
        perm = inv.new_empty(uni.size(0)).scatter_(0, inv, perm)
        nid = nid[perm]
        mail = mail[perm]
        mail_ts = mail_ts[perm]

        # prepare mem
<<<<<<< HEAD
        num_true_src_dst = last_updated_nid.shape[0] // (
            neg_sample_ratio + 2) * 2
=======
        num_true_src_dst = last_updated_nid.shape[0] // split_chunks * 2
            
>>>>>>> 7b6f9ab5
        nid = last_updated_nid[:num_true_src_dst].to(self.device)
        memory = last_updated_memory[:num_true_src_dst].to(self.device)
        ts = last_updated_ts[:num_true_src_dst].to(self.device)
        # the nid of mem and mail is different
        # after unique they are the same but perm is still different
        uni, inv = torch.unique(nid, return_inverse=True)
        perm = torch.arange(inv.size(0), dtype=inv.dtype, device=inv.device)
        perm = inv.new_empty(uni.size(0)).scatter_(0, inv, perm)
        nid = nid[perm]
        mem = memory[perm]
        mem_ts = ts[perm]

        if self.partition:
            # cat the memory first
            all_mem = torch.cat((mem,
                                 mem_ts.unsqueeze(dim=1),
                                 mail,
                                 mail_ts.unsqueeze(dim=1)),
                                dim=1)
            self.kvstore_client.push(nid, all_mem, mode='memory')
        else:
            # update mailbox first
            self.mailbox[nid] = mail
            self.mailbox_ts[nid] = mail_ts
            # update mem
            self.node_memory[nid] = mem
            self.node_memory_ts[nid] = mem_ts<|MERGE_RESOLUTION|>--- conflicted
+++ resolved
@@ -4,10 +4,8 @@
 Implementation at:
     https://github.com/amazon-research/tgl/blob/main/memorys.py
 """
-from pydoc import splitdoc
 from typing import Dict, Optional, Union
 
-import logging
 import torch
 import torch.distributed
 from dgl.heterograph import DGLBlock
@@ -239,13 +237,7 @@
         mail_ts = mail_ts[perm]
 
         # prepare mem
-<<<<<<< HEAD
-        num_true_src_dst = last_updated_nid.shape[0] // (
-            neg_sample_ratio + 2) * 2
-=======
         num_true_src_dst = last_updated_nid.shape[0] // split_chunks * 2
-            
->>>>>>> 7b6f9ab5
         nid = last_updated_nid[:num_true_src_dst].to(self.device)
         memory = last_updated_memory[:num_true_src_dst].to(self.device)
         ts = last_updated_ts[:num_true_src_dst].to(self.device)
