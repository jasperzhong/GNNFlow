"""
This code is based on the implementation of TGL's memory module.

Implementation at:
    https://github.com/amazon-research/tgl/blob/main/memorys.py
"""
import logging
from typing import Dict, Optional, Union

import torch
import torch.distributed
from dgl.heterograph import DGLBlock
from dgl.utils.shared_mem import create_shared_mem_array, get_shared_mem_array

<<<<<<< HEAD
from gnnflow.distributed.kvstore import KVStoreClient
=======
from gnnflow.utils import local_rank, local_world_size
>>>>>>> 5aa03873


class Memory:
    """
    Memory module proposed by TGN
    """

    def __init__(self, num_nodes: int, dim_edge: int, dim_memory: int,
                 device: Union[torch.device, str] = 'cpu',
                 shared_memory: bool = False,
                 kvstore_client: Optional[KVStoreClient] = None):
        """
        Args:
            num_nodes: number of nodes in the graph
            dim_edge: dimension of the edge features
            dim_time: dimension of the time encoding
            dim_memory: dimension of the output of the memory
            device: device to store the memory
            shared_memory: whether to store in shared memory (for multi-GPU training)
            kvstore_client: The KVStore_Client for fetching memorys when using partition
        """
        if shared_memory:
            device = 'cpu'

        self.num_nodes = num_nodes
        self.dim_edge = dim_edge
        self.dim_memory = dim_memory
        # raw message: (src_memory, dst_memory, edge_feat)
        self.dim_raw_message = 2 * dim_memory + dim_edge
        self.device = device

<<<<<<< HEAD
        self.kvstore_client = kvstore_client
        self.partition = self.kvstore_client != None

        # if not partition, not need to use kvstore_client
        if not self.partition:
            if shared_memory:
                local_world_size = torch.cuda.device_count()
                local_rank = torch.distributed.get_rank() % local_world_size
            else:
                local_world_size = 1
                local_rank = 0

            if not shared_memory:
                self.node_memory = torch.zeros(
                    (num_nodes, dim_memory), dtype=torch.float32, device=device)
                self.node_memory_ts = torch.zeros(
                    num_nodes, dtype=torch.float32, device=device)
                self.mailbox = torch.zeros(
                    (num_nodes, self.dim_raw_message),
                    dtype=torch.float32, device=device)
                self.mailbox_ts = torch.zeros(
                    (num_nodes,), dtype=torch.float32, device=device)
            else:
                if local_rank == 0:
                    self.node_memory = create_shared_mem_array(
                        'node_memory', (num_nodes, dim_memory), dtype=torch.float32)
                    self.node_memory_ts = create_shared_mem_array(
                        'node_memory_ts', (num_nodes,), dtype=torch.float32)
                    self.mailbox = create_shared_mem_array(
                        'mailbox', (num_nodes, self.dim_raw_message),
                        dtype=torch.float32)
                    self.mailbox_ts = create_shared_mem_array(
                        'mailbox_ts', (num_nodes,), dtype=torch.float32)

                    self.node_memory.zero_()
                    self.node_memory_ts.zero_()
                    self.mailbox.zero_()
                    self.mailbox_ts.zero_()

                torch.distributed.barrier()

                if local_rank != 0:
                    # NB: `num_nodes` should be same for all local processes because
                    # they share the same local graph
                    self.node_memory = get_shared_mem_array(
                        'node_memory', (num_nodes, dim_memory), torch.float32)
                    self.node_memory_ts = get_shared_mem_array(
                        'node_memory_ts', (num_nodes,), torch.float32)
                    self.mailbox = get_shared_mem_array(
                        'mailbox', (num_nodes, self.dim_raw_message), torch.float32)
                    self.mailbox_ts = get_shared_mem_array(
                        'mailbox_ts', (num_nodes,), torch.float32)
=======
        if shared_memory:
            local_world_size = local_world_size()
            local_rank = local_rank()
        else:
            local_world_size = 1
            local_rank = 0

        if not shared_memory:
            self.node_memory = torch.zeros(
                (num_nodes, dim_memory), dtype=torch.float32, device=device)
            self.node_memory_ts = torch.zeros(
                num_nodes, dtype=torch.float32, device=device)
            self.mailbox = torch.zeros(
                (num_nodes, self.dim_raw_message),
                dtype=torch.float32, device=device)
            self.mailbox_ts = torch.zeros(
                (num_nodes,), dtype=torch.float32, device=device)
        else:
            if local_rank == 0:
                self.node_memory = create_shared_mem_array(
                    'node_memory', (num_nodes, dim_memory), dtype=torch.float32)
                self.node_memory_ts = create_shared_mem_array(
                    'node_memory_ts', (num_nodes,), dtype=torch.float32)
                self.mailbox = create_shared_mem_array(
                    'mailbox', (num_nodes, self.dim_raw_message),
                    dtype=torch.float32)
                self.mailbox_ts = create_shared_mem_array(
                    'mailbox_ts', (num_nodes,), dtype=torch.float32)

                self.node_memory.zero_()
                self.node_memory_ts.zero_()
                self.mailbox.zero_()
                self.mailbox_ts.zero_()

            torch.distributed.barrier()

            if local_rank != 0:
                # NB: `num_nodes` should be same for all local processes because
                # they share the same local graph
                self.node_memory = get_shared_mem_array(
                    'node_memory', (num_nodes, dim_memory), torch.float32)
                self.node_memory_ts = get_shared_mem_array(
                    'node_memory_ts', (num_nodes,), torch.float32)
                self.mailbox = get_shared_mem_array(
                    'mailbox', (num_nodes, self.dim_raw_message), torch.float32)
                self.mailbox_ts = get_shared_mem_array(
                    'mailbox_ts', (num_nodes,), torch.float32)
>>>>>>> 5aa03873

    def reset(self):
        """
        Reset the memory and the mailbox.
        """
        if self.partition:
            self.kvstore_client.reset_memory()
        else:
            self.node_memory.fill_(0)
            self.node_memory_ts.fill_(0)
            self.mailbox.fill_(0)
            self.mailbox_ts.fill_(0)

    def resize(self, num_nodes):
        """
        Resize the memory and the mailbox.

        Args:
            num_nodes: number of nodes in the graph
        """
        if num_nodes <= self.num_nodes:
            return

        self.node_memory.resize_(num_nodes, self.dim_memory)
        self.node_memory_ts.resize_(num_nodes)
        self.mailbox.resize_(num_nodes, self.dim_raw_message)
        self.mailbox_ts.resize_(num_nodes,)

        # fill zeros for the new nodes
        self.node_memory[self.num_nodes:].fill_(0)
        self.node_memory_ts[self.num_nodes:].fill_(0)
        self.mailbox[self.num_nodes:].fill_(0)
        self.mailbox_ts[self.num_nodes:].fill_(0)

        self.num_nodes = num_nodes

    def backup(self) -> Dict:
        """
        Backup the current memory and mailbox.
        """
        return {
            'node_memory': self.node_memory.clone(),
            'node_memory_ts': self.node_memory_ts.clone(),
            'mailbox': self.mailbox.clone(),
            'mailbox_ts': self.mailbox_ts.clone(),
        }

    def restore(self, backup: Dict):
        """
        Restore the memory and mailbox from the backup.

        Args:
            backup: backup of the memory and mailbox
        """
        self.node_memory.copy_(backup['node_memory'])
        self.node_memory_ts.copy_(backup['node_memory_ts'])
        self.mailbox.copy_(backup['mailbox'])
        self.mailbox_ts.copy_(backup['mailbox_ts'])

    def prepare_input(self, b: DGLBlock):
        """
        Prepare the input for the memory module.

        Args:
          b: sampled message flow graph (mfg), where
                `b.num_dst_nodes()` is the number of target nodes to sample,
                `b.srcdata['ID']` is the node IDs of all nodes, and
                `b.srcdata['ts']` is the time stamps of all nodes.
        """
        device = b.device
        all_nodes = b.srcdata['ID']
        assert isinstance(all_nodes, torch.Tensor)

        if self.partition:
            b.srcdata['mem'] = self.kvstore_client.pull(
                all_nodes.cpu(), mode='memory').to(device)
            b.srcdata['mem_ts'] = self.kvstore_client.pull(
                all_nodes.cpu(), mode='memory_ts').to(device)
            b.srcdata['mail_ts'] = self.kvstore_client.pull(
                all_nodes.cpu(), mode='mailbox_ts').to(device)
            b.srcdata['mem_input'] = self.kvstore_client.pull(
                all_nodes.cpu(), mode='mailbox').to(device)
        else:
            b.srcdata['mem'] = self.node_memory[all_nodes].to(device)
            b.srcdata['mem_ts'] = self.node_memory_ts[all_nodes].to(device)
            b.srcdata['mail_ts'] = self.mailbox_ts[all_nodes].to(device)
            b.srcdata['mem_input'] = self.mailbox[all_nodes].to(device)

    def update_memory(self, last_updated_nid: torch.Tensor,
                      last_updated_memory: torch.Tensor,
                      last_updated_ts: torch.Tensor):
        """
        Update the memory of last updated nodes.

        Args:
            last_updated_nid: node IDs of the nodes to update
            last_updated_memory: new memory of the nodes
            last_updated_ts: new timestamp of the nodes
        """
        if self.partition:
            self.kvstore_client.push(
                last_updated_nid.cpu(), last_updated_memory.cpu(), mode='memory')
            self.kvstore_client.push(
                last_updated_nid.cpu(), last_updated_ts.cpu(), mode='memory_ts')
        else:
            last_updated_nid = last_updated_nid.to(self.device)
            last_updated_memory = last_updated_memory.to(self.device)
            last_updated_ts = last_updated_ts.to(self.device)
            self.node_memory[last_updated_nid] = last_updated_memory
            self.node_memory_ts[last_updated_nid] = last_updated_ts

    def update_mailbox(self, last_updated_nid: torch.Tensor,
                       last_updated_memory: torch.Tensor,
                       last_updated_ts: torch.Tensor,
                       edge_feats: Optional[torch.Tensor] = None,
                       neg_sample_ratio: int = 1):
        """
        Update the mailbox of last updated nodes.

        Args:
            last_updated_nid: node IDs of the nodes to update
            last_updated_memory: new memory of the nodes
            last_updated_ts: new timestamp of the nodes
            edge_feats: edge features of the nodes
            neg_sample_ratio: negative sampling ratio
        """
        last_updated_nid = last_updated_nid.to(self.device)
        last_updated_memory = last_updated_memory.to(self.device)
        last_updated_ts = last_updated_ts.to(self.device)

        split_chunks = 2 + neg_sample_ratio
        if edge_feats is None:
            # dummy edge features
            edge_feats = torch.zeros(
                last_updated_nid.shape[0] // split_chunks, self.dim_edge,
                device=self.device)

        edge_feats = edge_feats.to(self.device)

        src, dst, *_ = last_updated_nid.tensor_split(split_chunks)
        mem_src, mem_dst, *_ = last_updated_memory.tensor_split(split_chunks)

        src_mail = torch.cat([mem_src, mem_dst, edge_feats], dim=1)
        dst_mail = torch.cat([mem_dst, mem_src, edge_feats], dim=1)
        mail = torch.cat([src_mail, dst_mail],
                         dim=1).reshape(-1, src_mail.shape[1])
        nid = torch.cat(
            [src.unsqueeze(1), dst.unsqueeze(1)], dim=1).reshape(-1)
        mail_ts = last_updated_ts[:len(nid)]

        # find unique nid to update mailbox
        uni, inv = torch.unique(nid, return_inverse=True)
        perm = torch.arange(inv.size(0), dtype=inv.dtype, device=inv.device)
        perm = inv.new_empty(uni.size(0)).scatter_(0, inv, perm)
        nid = nid[perm]
        mail = mail[perm]
        mail_ts = mail_ts[perm]

        # update mailbox
        if self.partition:
            self.kvstore_client.push(nid, mail, mode='mailbox')
            self.kvstore_client.push(nid, mail_ts, mode='mailbox_ts')
        else:
            self.mailbox[nid] = mail
            self.mailbox_ts[nid] = mail_ts<|MERGE_RESOLUTION|>--- conflicted
+++ resolved
@@ -4,7 +4,6 @@
 Implementation at:
     https://github.com/amazon-research/tgl/blob/main/memorys.py
 """
-import logging
 from typing import Dict, Optional, Union
 
 import torch
@@ -12,11 +11,8 @@
 from dgl.heterograph import DGLBlock
 from dgl.utils.shared_mem import create_shared_mem_array, get_shared_mem_array
 
-<<<<<<< HEAD
 from gnnflow.distributed.kvstore import KVStoreClient
-=======
 from gnnflow.utils import local_rank, local_world_size
->>>>>>> 5aa03873
 
 
 class Memory:
@@ -48,15 +44,14 @@
         self.dim_raw_message = 2 * dim_memory + dim_edge
         self.device = device
 
-<<<<<<< HEAD
         self.kvstore_client = kvstore_client
         self.partition = self.kvstore_client != None
 
         # if not partition, not need to use kvstore_client
         if not self.partition:
             if shared_memory:
-                local_world_size = torch.cuda.device_count()
-                local_rank = torch.distributed.get_rank() % local_world_size
+                local_world_size = local_world_size()
+                local_rank = local_rank()
             else:
                 local_world_size = 1
                 local_rank = 0
@@ -101,55 +96,6 @@
                         'mailbox', (num_nodes, self.dim_raw_message), torch.float32)
                     self.mailbox_ts = get_shared_mem_array(
                         'mailbox_ts', (num_nodes,), torch.float32)
-=======
-        if shared_memory:
-            local_world_size = local_world_size()
-            local_rank = local_rank()
-        else:
-            local_world_size = 1
-            local_rank = 0
-
-        if not shared_memory:
-            self.node_memory = torch.zeros(
-                (num_nodes, dim_memory), dtype=torch.float32, device=device)
-            self.node_memory_ts = torch.zeros(
-                num_nodes, dtype=torch.float32, device=device)
-            self.mailbox = torch.zeros(
-                (num_nodes, self.dim_raw_message),
-                dtype=torch.float32, device=device)
-            self.mailbox_ts = torch.zeros(
-                (num_nodes,), dtype=torch.float32, device=device)
-        else:
-            if local_rank == 0:
-                self.node_memory = create_shared_mem_array(
-                    'node_memory', (num_nodes, dim_memory), dtype=torch.float32)
-                self.node_memory_ts = create_shared_mem_array(
-                    'node_memory_ts', (num_nodes,), dtype=torch.float32)
-                self.mailbox = create_shared_mem_array(
-                    'mailbox', (num_nodes, self.dim_raw_message),
-                    dtype=torch.float32)
-                self.mailbox_ts = create_shared_mem_array(
-                    'mailbox_ts', (num_nodes,), dtype=torch.float32)
-
-                self.node_memory.zero_()
-                self.node_memory_ts.zero_()
-                self.mailbox.zero_()
-                self.mailbox_ts.zero_()
-
-            torch.distributed.barrier()
-
-            if local_rank != 0:
-                # NB: `num_nodes` should be same for all local processes because
-                # they share the same local graph
-                self.node_memory = get_shared_mem_array(
-                    'node_memory', (num_nodes, dim_memory), torch.float32)
-                self.node_memory_ts = get_shared_mem_array(
-                    'node_memory_ts', (num_nodes,), torch.float32)
-                self.mailbox = get_shared_mem_array(
-                    'mailbox', (num_nodes, self.dim_raw_message), torch.float32)
-                self.mailbox_ts = get_shared_mem_array(
-                    'mailbox_ts', (num_nodes,), torch.float32)
->>>>>>> 5aa03873
 
     def reset(self):
         """
