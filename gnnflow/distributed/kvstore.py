import logging
import os
import threading
from typing import List, Optional, Tuple

import torch
import torch.distributed.rpc as rpc

from gnnflow.distributed import graph_services
from gnnflow.utils import local_world_size, rank
from libgnnflow import KVStore


class KVStoreServer:
    """
    Key-value store server.

    NB: we let local root (i.e., local_rank == 0) to be the server.

    The value can be:
    - node feature 
    - edge feature
    - memory 
    """

    def __init__(self):
        self._use_cpp_kvstore = os.environ.get("USE_CPP_KVSTORE", "0") == "1"
        # NB: default is not to use map
        self._not_use_map = os.environ.get("NOT_USE_MAP", "1") == "1"
        # keys -> tensors
        if self._use_cpp_kvstore:
            self._node_feat_kvstore = KVStore()
            self._edge_feat_kvstore = KVStore()
            self._memory_kvstore = KVStore()
            logging.info("Use C++ KVStore.")
        elif not self._not_use_map:
            self._node_feat_map = {}
            self._edge_feat_map = {}
            self._memory_map = {}

            self._node_feat_lock = threading.Lock()
            self._edge_feat_lock = threading.Lock()
            self._memory_lock = threading.Lock()
            logging.info("Use Python KVStore.")
        else:
            logging.info("No map.")

            self._node_feat = None
            self._edge_feat = None
            # NB: memory would be updated
            self._memory_map = {}
            self._memory_lock = threading.Lock()

            self._nids = None
            self._eids = None

    def push(self, keys: torch.Tensor, tensors: torch.Tensor, mode: str):
        """
        Push tensors to the server.

        Args:
            keys (torch.Tensor): The keys.
            tensors (List[torch.Tensor]): The tensors.
        """
        assert len(keys) == len(
            tensors), "The number of keys {} and tensors {} must be the same.".format(
            len(keys), len(tensors))

<<<<<<< HEAD
        if mode == 'node':
            with self._node_feat_lock:
                keys = keys.tolist()
                for key, tensor in zip(keys, tensors):
                    self._node_feat_map[key] = tensor
        elif mode == 'edge':
            with self._edge_feat_lock:
                keys = keys.tolist()
                for key, tensor in zip(keys, tensors):
                    self._edge_feat_map[key] = tensor
        elif mode == 'memory':
            with self._memory_lock:
                keys = keys.tolist()
                for key, tensor in zip(keys, tensors):
                    self._memory_map[key] = tensor
=======
        if self._use_cpp_kvstore:
            keys = keys.tolist()
            if mode == 'node':
                self._node_feat_kvstore.set(keys, tensors)
            elif mode == 'edge':
                self._edge_feat_kvstore.set(keys, tensors)
            elif mode == 'memory':
                self._memory_kvstore.set(keys, tensors)
        elif not self._not_use_map:
            keys = keys.tolist()
            if mode == 'node':
                with self._node_feat_lock:
                    for key, tensor in zip(keys, tensors):
                        self._node_feat_map[key] = tensor
            elif mode == 'edge':
                with self._edge_feat_lock:
                    for key, tensor in zip(keys, tensors):
                        self._edge_feat_map[key] = tensor
            elif mode == 'memory':
                with self._memory_lock:
                    for key, tensor in zip(keys, tensors):
                        self._memory_map[key] = tensor
            else:
                raise ValueError(f"Unknown mode: {mode}")
>>>>>>> fd33dfa1
        else:
            if mode == 'node':
                # sort keys and tensors
                keys, indices = torch.sort(keys)
                tensors = tensors[indices]

                if self._node_feat is None:
                    self._node_feat = tensors
                else:
                    self._node_feat = torch.cat(
                        [self._node_feat, tensors], dim=0)
                if self._nids is None:
                    self._nids = keys
                else:
                    self._nids = torch.cat([self._nids, keys], dim=0)
            elif mode == 'edge':
                # sort keys and tensors
                keys, indices = torch.sort(keys)
                tensors = tensors[indices]

                if self._edge_feat is None:
                    self._edge_feat = tensors
                else:
                    self._edge_feat = torch.cat(
                        [self._edge_feat, tensors], dim=0)
                if self._eids is None:
                    self._eids = keys
                else:
                    self._eids = torch.cat([self._eids, keys], dim=0)
            elif mode == 'memory':
                keys = keys.tolist()
                with self._memory_lock:
                    for key, tensor in zip(keys, tensors):
                        self._memory_map[key] = tensor
            else:
                raise ValueError(f"Unknown mode: {mode}")

    def pull(self, keys: torch.Tensor, mode: str) -> torch.Tensor:
        """
        Pull tensors from the server.

        Args:
            keys (torch.Tensor): The keys.

        Returns:
            List[torch.Tensor]: The tensors.
        """
        if self._use_cpp_kvstore:
            keys = keys.tolist()
            if mode == 'node':
                return torch.stack(self._node_feat_kvstore.get(keys))
            elif mode == 'edge':
                return torch.stack(self._edge_feat_kvstore.get(keys))
            elif mode == 'memory':
                return torch.stack(self._memory_kvstore.get(keys))
        elif not self._not_use_map:
            keys = keys.tolist()
            if mode == 'node':
                return torch.stack(list(map(self._node_feat_map.get, keys)))
            elif mode == 'edge':
                return torch.stack(list(map(self._edge_feat_map.get, keys)))
            elif mode == 'memory':
                return torch.stack(list(map(self._memory_map.get, keys)))
            else:
                raise ValueError(f"Unknown mode: {mode}")
        else:
            if mode == 'node':
                indices = torch.searchsorted(self._nids, keys)
                return self._node_feat.index_select(0, indices)
            elif mode == 'edge':
                indices = torch.searchsorted(self._eids, keys)
                return self._edge_feat.index_select(0, indices)
            elif mode == 'memory':
                keys = keys.tolist()
                return torch.stack(list(map(self._memory_map.get, keys)))

    def reset_memory(self):
<<<<<<< HEAD
        with self._memory_lock:
=======
        if self._use_cpp_kvstore:
            self._memory_kvstore.fill_zeros()
        else:
>>>>>>> fd33dfa1
            for mem in iter(self._memory_map.values()):
                mem.fill_(0)


class KVStoreClient:
    """
    Key-value store client.

    It is used by the trainer to push/pull tensors to/from the KVStore servers.
    """

    def __init__(self, partition_table: torch.Tensor,
                 num_partitions: int,
                 num_workers_per_machine: int,
                 local_rank: int,
                 dim_node_feat: int = 0,
                 dim_edge_feat: int = 0,
                 dim_memory: int = 0):
        self._partition_table = partition_table

        self._num_partitions = num_partitions
        self._num_workers_per_machine = num_workers_per_machine
        self._local_rank = local_rank

        self._dim_node_feat = dim_node_feat
        self._dim_edge_feat = dim_edge_feat
        self._dim_memory = dim_memory
        self._dim_mail = dim_memory * 2 + self._dim_edge_feat

    def push(self, keys: torch.Tensor, tensors: torch.Tensor, mode: str, nid: Optional[torch.Tensor] = None):
        """
        Push tensors to the corresponding KVStore servers according to the partition table.

        Args:
            keys (torch.Tensor): The keys.
            tensors (List[torch.Tensor]): The tensors.
            mode (bool): Decide to push node/edge features or memory.
            nid (Optional[torch.Tensor]): If push edge features,
                use nid to get the partition ids

        """
        # dispatch different keys to different partitions
        partition_table = self._partition_table
        if mode == 'edge':
            if nid is None:
                raise ValueError('Nid is None when pushing edge features')
            # get the partition_ids using nid
            partition_ids = partition_table[nid]
        else:
            partition_ids = partition_table[keys]

        for partition_id in range(self._num_partitions):
            partition_mask = partition_ids == partition_id
            if partition_mask.sum() == 0:
                continue
            partition_keys = keys[partition_mask].clone()
            partition_tensors = tensors[partition_mask].clone()
            # local rank 0 in those partitions
            worker_rank = partition_id * self._num_workers_per_machine

            rpc.rpc_async('worker{}'.format(worker_rank),
                          graph_services.push_tensors, args=(partition_keys, partition_tensors, mode))

    def pull(self, keys: torch.Tensor, mode: str, nid: Optional[torch.Tensor] = None):
        """
        Pull tensors from the corresponding KVStore servers according to the partition table.

        Args:
            keys (torch.Tensor): The keys.
            mode (bool): Decide to fetch node/edge features or memory.
            nid (Optional[torch.Tensor]): If fetch edge features,
                use nid to get the partition ids

        Returns:
            torch.Tensor: The tensors.
        """
        # dispatch different keys to different partitions
        partition_table = self._partition_table
        if mode == 'edge':
            if nid is None:
                raise ValueError(
                    'Nid is None when fetching edge features'
                )
            # get the partition_ids using nid
            partition_ids = partition_table[nid]
        else:
            partition_ids = partition_table[keys]

        futures = []
        masks = []
        for partition_id in range(self._num_partitions):
            partition_mask = partition_ids == partition_id
            if partition_mask.sum() == 0:
                continue
            # nid and keys are in the same positions
            partition_keys = keys[partition_mask].clone()

            # local rank 0 in those partitions
            worker_rank = partition_id * self._num_workers_per_machine
            futures.append(rpc.rpc_async('worker{}'.format(worker_rank),
                                         graph_services.pull_tensors, args=(partition_keys, mode)))
            masks.append(partition_mask)

        # collect pull results
        pull_results = []
        for future in futures:
            pull_results.append(future.wait())

        return self._merge_pull_results(pull_results, masks, mode)

    def init_cache(self, capacity: int) -> Tuple[torch.Tensor, torch.Tensor]:
        global_rank = rank()
        world_size = local_world_size()
        kvstore_rank = (global_rank // world_size) * world_size
        if kvstore_rank == global_rank:
            keys, feats = graph_services.init_cache(capacity)
        else:
            future = rpc.rpc_async('worker{}'.format(
                kvstore_rank), graph_services.init_cache, args=(capacity, ))
            keys, feats = future.wait()
        return keys, feats.float()

    def _merge_pull_results(self, pull_results: List[torch.Tensor], masks: List[torch.Tensor], mode: str):
        """
        Merge pull results from different partitions.

        Args:
            pull_results: pull results from different partitions.
            masks: masks for each partition.
            mode: decide to fetch node/edge features or memory.

        Returns:
            merged pull result.
        """
        assert len(pull_results) > 0
        assert len(pull_results) == len(masks)

        all_pull_results = 0
        for pull_result in pull_results:
            all_pull_results += len(pull_result)

        if mode == "memory":

            all_mem = torch.zeros(
                (all_pull_results, self._dim_memory), dtype=torch.float32)
            all_mem_ts = torch.zeros((all_pull_results,), dtype=torch.float32)
            all_mail = torch.zeros(
                (all_pull_results, self._dim_mail), dtype=torch.float32)
            all_mail_ts = torch.zeros((all_pull_results,), dtype=torch.float32)

            for mask, pull_result in zip(masks, pull_results):
                idx = mask.nonzero().squeeze()
                all_mem[idx] = pull_result[:, :self._dim_memory]
                all_mem_ts[idx] = pull_result[:, self._dim_memory]
                all_mail[idx] = pull_result[:,
                                            self._dim_memory + 1:self._dim_memory + 1 + self._dim_mail]
                all_mail_ts[idx] = pull_result[:, -1]

            return (all_mem, all_mem_ts, all_mail, all_mail_ts)
        else:
            if mode == 'edge':
                dim = self._dim_edge_feat
            else:
                dim = self._dim_node_feat

            all_pull_results = torch.zeros(
                (all_pull_results, dim), dtype=torch.float32)

            for mask, pull_result in zip(masks, pull_results):
                idx = mask.nonzero().squeeze()
                all_pull_results[idx] = pull_result.float()

            return all_pull_results

    def _merge_pull_results_memory(self, pull_results: List[torch.Tensor], masks: List[torch.Tensor]):
        """
        Merge pull results from different partitions.

        Args:
            pull_results: pull results from different partitions.
            masks: masks for each partition.

        Returns:
            merged pull result.
        """
        assert len(pull_results) > 0
        assert len(pull_results) == len(masks)

        all_pull_results = 0
        for pull_result in pull_results:
            all_pull_results += len(pull_result)

    # only reset the memory on its machine
    def reset_memory(self):
        if self._local_rank == 0:
            graph_services.reset_memory()<|MERGE_RESOLUTION|>--- conflicted
+++ resolved
@@ -66,23 +66,6 @@
             tensors), "The number of keys {} and tensors {} must be the same.".format(
             len(keys), len(tensors))
 
-<<<<<<< HEAD
-        if mode == 'node':
-            with self._node_feat_lock:
-                keys = keys.tolist()
-                for key, tensor in zip(keys, tensors):
-                    self._node_feat_map[key] = tensor
-        elif mode == 'edge':
-            with self._edge_feat_lock:
-                keys = keys.tolist()
-                for key, tensor in zip(keys, tensors):
-                    self._edge_feat_map[key] = tensor
-        elif mode == 'memory':
-            with self._memory_lock:
-                keys = keys.tolist()
-                for key, tensor in zip(keys, tensors):
-                    self._memory_map[key] = tensor
-=======
         if self._use_cpp_kvstore:
             keys = keys.tolist()
             if mode == 'node':
@@ -107,7 +90,6 @@
                         self._memory_map[key] = tensor
             else:
                 raise ValueError(f"Unknown mode: {mode}")
->>>>>>> fd33dfa1
         else:
             if mode == 'node':
                 # sort keys and tensors
@@ -185,13 +167,9 @@
                 return torch.stack(list(map(self._memory_map.get, keys)))
 
     def reset_memory(self):
-<<<<<<< HEAD
-        with self._memory_lock:
-=======
         if self._use_cpp_kvstore:
             self._memory_kvstore.fill_zeros()
         else:
->>>>>>> fd33dfa1
             for mem in iter(self._memory_map.values()):
                 mem.fill_(0)
 
