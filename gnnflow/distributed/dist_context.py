--- conflicted
+++ resolved
@@ -59,16 +59,7 @@
                           initial_ingestion_batch_size: int, ingestion_batch_size: int):
     start = time.time()
     if rank == 0:
-<<<<<<< HEAD
-        dispatcher = get_dispatcher(partition_strategy, num_partitions, data_name)
-        # load the feature only at rank 0
-        node_feats, edge_feats = load_feat(data_name, memmap=True)
-        logging.info("Rank %d: Loaded features in %f seconds.", rank,
-                     time.time() - start)
-=======
         dispatcher = get_dispatcher()
->>>>>>> f47de2f7
-
         # read csv in chunks
         df_iterator = load_dataset_in_chunks(
             data_name, chunksize=initial_ingestion_batch_size)
