import logging
import os
import time

import numpy as np
import pandas as pd
import psutil
import torch
import torch.distributed
import torch.distributed.rpc as rpc

import gnnflow.distributed.graph_services as graph_services
from gnnflow.distributed.dispatcher import get_dispatcher
from gnnflow.distributed.kvstore import KVStoreServer
<<<<<<< HEAD
from gnnflow.utils import RandEdgeSampler, get_project_root_dir, load_dataset, load_feat
=======
from gnnflow.utils import get_project_root_dir, load_dataset, load_feat
>>>>>>> fcad2e26


def initialize(rank: int, world_size: int, dataset: pd.DataFrame,
               initial_ingestion_batch_size: int,
               ingestion_batch_size: int, partition_strategy: str,
               num_partitions: int, undirected: bool, data_name: str,
               use_memory: int, chunk: int):
    """
    Initialize the distributed environment.

    Args:
        rank (int): The rank of the current process.
        world_size (int): The number of processes participating in the job.
        dataset (df.DataFrame): The dataset to ingest.
        initial_ingestion_batch_size (int): The number of edges to ingest in
        ingestion_batch_size (int): The number of samples to ingest in each iteration.
        num_partitions (int): The number of partitions to split the dataset into.
        undirected (bool): Whether the graph is undirected.
        data_name (str): the dataset name of the dataset for loading features.
        use_memory (bool): if the kvstore need to initialize the memory.
        chunk (int): the number of chunks of the dataset
    """
    # NB: disable IB according to https://github.com/pytorch/pytorch/issues/86962
    rpc.init_rpc("worker%d" % rank, rank=rank, world_size=world_size,
                 rpc_backend_options=rpc.TensorPipeRpcBackendOptions(
                     rpc_timeout=1800,
                     _transports=["shm", "uv"],
                     _channels=["cma", "mpt_uv", "basic", "cuda_xth", "cuda_ipc", "cuda_basic"]))
    logging.info("Rank %d: Initialized RPC.", rank)

    local_rank = int(os.environ["LOCAL_RANK"])

    # Initialize the KVStore.
    if local_rank == 0:
        graph_services.set_kvstore_server(KVStoreServer())

    start = time.time()
    if rank == 0:
        dispatcher = get_dispatcher(partition_strategy, num_partitions)
        # load the feature only at rank 0
        node_feats, edge_feats = load_feat(data_name)
        logging.info("Rank %d: Loaded features in %f seconds.", rank,
                     time.time() - start)
        if chunk > 1:
            for i in range(chunk):  # 10 chunks of data
                # train_data, val_data, test_data, full_data = load_dataset(args.data)
                logging.info("{}th chunk add edges".format(i))
                data_dir = os.path.join(get_project_root_dir(), "data")
                path = os.path.join(data_dir, 'MAG', 'edges_{}.csv'.format(i))
                dataset = pd.read_csv(path, engine='pyarrow')
                dispatcher.partition_graph(dataset, initial_ingestion_batch_size,
                                           ingestion_batch_size,
                                           undirected, node_feats, edge_feats,
                                           use_memory)
                del dataset
        else:
            # for those datasets that don't need chunks
<<<<<<< HEAD
            train_data, _, _, dataset = load_dataset(data_name)
=======
            _, _, _, dataset = load_dataset(data_name)
>>>>>>> fcad2e26
            dispatcher.partition_graph(dataset, initial_ingestion_batch_size,
                                       ingestion_batch_size,
                                       undirected, node_feats, edge_feats,
                                       use_memory)
<<<<<<< HEAD
            train_rand_sampler = RandEdgeSampler(
                train_data['src'].values, train_data['dst'].values)
            val_rand_sampler = RandEdgeSampler(
                dataset['src'].values, dataset['dst'].values)
            test_rand_sampler = RandEdgeSampler(
                dataset['src'].values, dataset['dst'].values)
            logging.info("make sampler done")
            dispatcher.broadcast_rand_sampler(
                train_rand_sampler, val_rand_sampler, test_rand_sampler)
            del train_data
=======
>>>>>>> fcad2e26
            del dataset

    # check
    torch.distributed.barrier()
    if rank == 0:
        logging.info("Rank %d: Ingested data in %f seconds.", rank,
                     time.time() - start)

    logging.info("Rank %d: Number of vertices: %d, number of edges: %d",
                 rank, graph_services.num_vertices(), graph_services.num_edges())
    logging.info("Rank %d: partition table shape: %s",
                 rank, str(graph_services.get_partition_table().shape))

    # save partition table
    partition_table_numpy = graph_services.get_partition_table().numpy()
    np.savetxt('partition_table.txt', partition_table_numpy, delimiter='\n')
    dgraph = graph_services.get_dgraph()
    logging.info("Rank %d: local number of vertices: %d, number of edges: %d",
                 rank, dgraph._dgraph.num_vertices(), dgraph._dgraph.num_edges())
    mem = psutil.virtual_memory().percent
    logging.info("build graph done memory usage: {}".format(mem))<|MERGE_RESOLUTION|>--- conflicted
+++ resolved
@@ -1,3 +1,5 @@
+from gnnflow.utils import get_project_root_dir, load_dataset, load_feat
+from gnnflow.utils import RandEdgeSampler, get_project_root_dir, load_dataset, load_feat
 import logging
 import os
 import time
@@ -12,11 +14,9 @@
 import gnnflow.distributed.graph_services as graph_services
 from gnnflow.distributed.dispatcher import get_dispatcher
 from gnnflow.distributed.kvstore import KVStoreServer
-<<<<<<< HEAD
-from gnnflow.utils import RandEdgeSampler, get_project_root_dir, load_dataset, load_feat
-=======
-from gnnflow.utils import get_project_root_dir, load_dataset, load_feat
->>>>>>> fcad2e26
+<< << << < HEAD
+== == == =
+>>>>>> > main
 
 
 def initialize(rank: int, world_size: int, dataset: pd.DataFrame,
@@ -74,16 +74,11 @@
                 del dataset
         else:
             # for those datasets that don't need chunks
-<<<<<<< HEAD
             train_data, _, _, dataset = load_dataset(data_name)
-=======
-            _, _, _, dataset = load_dataset(data_name)
->>>>>>> fcad2e26
             dispatcher.partition_graph(dataset, initial_ingestion_batch_size,
                                        ingestion_batch_size,
                                        undirected, node_feats, edge_feats,
                                        use_memory)
-<<<<<<< HEAD
             train_rand_sampler = RandEdgeSampler(
                 train_data['src'].values, train_data['dst'].values)
             val_rand_sampler = RandEdgeSampler(
@@ -94,8 +89,6 @@
             dispatcher.broadcast_rand_sampler(
                 train_rand_sampler, val_rand_sampler, test_rand_sampler)
             del train_data
-=======
->>>>>>> fcad2e26
             del dataset
 
     # check
