from gnnflow.utils import get_project_root_dir, load_dataset, load_feat, local_world_size
from gnnflow.utils import RandEdgeSampler, get_project_root_dir, load_dataset, load_feat
import logging
import os
import time

import numpy as np
import pandas as pd
import psutil
import torch
import torch.distributed
import torch.distributed.rpc as rpc

import gnnflow.distributed.graph_services as graph_services
from gnnflow.distributed.dispatcher import get_dispatcher
from gnnflow.distributed.kvstore import KVStoreServer
<<<<<<< HEAD
=======
from gnnflow.utils import (RandEdgeSampler, get_project_root_dir, load_dataset,
                           load_feat)
>>>>>>> fd33dfa1


def initialize(rank: int, world_size: int, dataset: pd.DataFrame,
               initial_ingestion_batch_size: int,
               ingestion_batch_size: int, partition_strategy: str,
               num_partitions: int, undirected: bool, data_name: str,
               dim_memory: int, chunk: int):
    """
    Initialize the distributed environment.

    Args:
        rank (int): The rank of the current process.
        world_size (int): The number of processes participating in the job.
        dataset (df.DataFrame): The dataset to ingest.
        initial_ingestion_batch_size (int): The number of edges to ingest in
        ingestion_batch_size (int): The number of samples to ingest in each iteration.
        num_partitions (int): The number of partitions to split the dataset into.
        undirected (bool): Whether the graph is undirected.
        data_name (str): the dataset name of the dataset for loading features.
        dim_memory (int): the dimension of memory
        chunk (int): the number of chunks of the dataset
    """
    # NB: disable IB according to https://github.com/pytorch/pytorch/issues/86962
    rpc.init_rpc("worker%d" % rank, rank=rank, world_size=world_size,
                 rpc_backend_options=rpc.TensorPipeRpcBackendOptions(
                     rpc_timeout=1800,
                     num_worker_threads=32,
                     _transports=["shm", "uv"],
                     _channels=["cma", "mpt_uv", "basic", "cuda_xth", "cuda_ipc", "cuda_basic"]))
    logging.info("Rank %d: Initialized RPC.", rank)

    local_rank = int(os.environ["LOCAL_RANK"])

    # Initialize the KVStore.
    if local_rank == 0:
        graph_services.set_kvstore_server(KVStoreServer())

    start = time.time()
    if rank == 0:
        dispatcher = get_dispatcher(partition_strategy, num_partitions)
        # load the feature only at rank 0
        node_feats, edge_feats = load_feat(data_name)
        logging.info("Rank %d: Loaded features in %f seconds.", rank,
                     time.time() - start)
        if chunk > 1:
            for i in range(chunk):  # 10 chunks of data
                # train_data, val_data, test_data, full_data = load_dataset(args.data)
                logging.info("{}th chunk add edges".format(i))
                data_dir = os.path.join(get_project_root_dir(), "data")
                path = os.path.join(data_dir, 'MAG', 'edges_{}.csv'.format(i))
                dataset = pd.read_csv(path, engine='pyarrow')
                dispatcher.partition_graph(dataset, initial_ingestion_batch_size,
                                           ingestion_batch_size,
                                           undirected, node_feats, edge_feats,
                                           dim_memory)
                del dataset
        else:
            # for those datasets that don't need chunks
            train_data, _, _, dataset = load_dataset(data_name)
            dispatcher.partition_graph(dataset, initial_ingestion_batch_size,
                                       ingestion_batch_size,
                                       undirected, node_feats, edge_feats,
<<<<<<< HEAD
                                       dim_memory)
=======
                                       use_memory)
            train_rand_sampler = RandEdgeSampler(
                train_data['src'].values, train_data['dst'].values)
            val_rand_sampler = RandEdgeSampler(
                dataset['src'].values, dataset['dst'].values)
            test_rand_sampler = RandEdgeSampler(
                dataset['src'].values, dataset['dst'].values)
            logging.info("make sampler done")
            dispatcher.broadcast_rand_sampler(
                train_rand_sampler, val_rand_sampler, test_rand_sampler)
            del train_data
>>>>>>> fd33dfa1
            del dataset
        # deal with unpartitioned nodes
        partition_table = dispatcher._partitioner._partition_table
        unassigned_nodes_index = (
            partition_table == -1).nonzero().squeeze(dim=1)
        logging.info("len of unassigned nodes: {}".format(
            len(unassigned_nodes_index)))

        if len(unassigned_nodes_index) > 0:
            partition_id = torch.arange(
                len(unassigned_nodes_index), dtype=torch.int8) % dispatcher._num_partitions
            partition_table[unassigned_nodes_index] = partition_id

        dim_node = 0 if node_feats is None else node_feats.shape[1]
        dim_edge = 0 if edge_feats is None else edge_feats.shape[1]

        del edge_feats
        dispatcher.broadcast_graph_metadata()
        dispatcher.broadcast_partition_table()
        dispatcher.broadcast_node_edge_dim(dim_node, dim_edge)

        # node feature/memory
        partition_table = graph_services.get_partition_table()
        dim_edge = graph_services.get_dim_edge()
        if node_feats is not None:
            futures = []
            for partition_id in reversed(range(dispatcher._num_partitions)):
                # the KVStore server is in local_rank 0
                partition_mask = partition_table == partition_id
                assert partition_mask.sum() > 0  # should not be 0
                vertices = torch.arange(len(partition_table), dtype=torch.long)
                partition_vertices = vertices[partition_mask]
                keys = partition_vertices.contiguous()
                kvstore_rank = partition_id * local_world_size()
                if node_feats is not None:
                    features = node_feats[keys]

                    # rpc.rpc_sync("worker%d" % kvstore_rank, graph_services.push_tensors,
                    #              args=(keys, features, 'node'))
                    # del keys
                    # del features
                    futures.append(rpc.rpc_async("worker%d" % kvstore_rank, graph_services.push_tensors,
                                                 args=(keys, features, 'node')))
                logging.info(
                    "partition: {} dispatch done".format(partition_id))
                mem = psutil.virtual_memory().percent
                logging.info("peak memory usage: {}".format(mem))
            del node_feats

            for future in futures:
                future.wait()
            mem = psutil.virtual_memory().percent
            logging.info("node features done memory usage: {}".format(mem))

        if dim_memory > 0:
            for partition_id in range(dispatcher._num_partitions):
                partition_mask = partition_table == partition_id
                assert partition_mask.sum() > 0  # should not be 0
                vertices = torch.arange(
                    len(partition_table), dtype=torch.long)
                partition_vertices = vertices[partition_mask]
                keys = partition_vertices.contiguous()
                kvstore_rank = partition_id * local_world_size()
                # use None as value and just init keys here.
                # memory = torch.zeros(
                #     (len(keys), dim_memory), dtype=torch.float32)
                # memory_ts = torch.zeros(len(keys), dtype=torch.float32)
                # dim_raw_message = 2 * dim_memory + dim_edge
                # mailbox = torch.zeros(
                #     (len(keys), dim_raw_message), dtype=torch.float32)
                # mailbox_ts = torch.zeros(
                #     (len(keys), ), dtype=torch.float32)
                # all_mem = torch.cat((memory,
                #                     memory_ts.unsqueeze(dim=1),
                #                     mailbox,
                #                     mailbox_ts.unsqueeze(dim=1),
                #                      ), dim=1)
                futures.append(rpc.rpc_async("worker%d" % kvstore_rank, graph_services.init_memory,
                                             args=(keys, dim_memory, dim_edge)))
                logging.info(
                    "partition: {} memory dispatch done".format(partition_id))
                mem = psutil.virtual_memory().percent
                logging.info("peak memory usage: {}".format(mem))

            for future in futures:
                future.wait()

            mem = psutil.virtual_memory().percent
            logging.info("memory dispatch done memory usage: {}".format(mem))

        # deal with rand sampler
        train_data, _, _, dataset = load_dataset(data_name)
        train_rand_sampler = RandEdgeSampler(
            train_data['src'].values, train_data['dst'].values)
        val_rand_sampler = RandEdgeSampler(
            dataset['src'].values, dataset['dst'].values)
        test_rand_sampler = RandEdgeSampler(
            dataset['src'].values, dataset['dst'].values)
        logging.info("make sampler done")
        dispatcher.broadcast_rand_sampler(
            train_rand_sampler, val_rand_sampler, test_rand_sampler)
        del train_data
        del dataset

    # check
    torch.distributed.barrier()
    if rank == 0:
        logging.info("Rank %d: Ingested data in %f seconds.", rank,
                     time.time() - start)

    logging.info("Rank %d: Number of vertices: %d, number of edges: %d",
                 rank, graph_services.num_vertices(), graph_services.num_edges())
    logging.info("Rank %d: partition table shape: %s",
                 rank, str(graph_services.get_partition_table().shape))

    # save partition table
    partition_table_numpy = graph_services.get_partition_table().numpy()
    np.savetxt('partition_table.txt', partition_table_numpy, delimiter='\n')
    dgraph = graph_services.get_dgraph()
    logging.info("Rank %d: local number of vertices: %d, number of edges: %d",
                 rank, dgraph._dgraph.num_vertices(), dgraph._dgraph.num_edges())
    mem = psutil.virtual_memory().percent
    logging.info("build graph done memory usage: {}".format(mem))<|MERGE_RESOLUTION|>--- conflicted
+++ resolved
@@ -14,11 +14,6 @@
 import gnnflow.distributed.graph_services as graph_services
 from gnnflow.distributed.dispatcher import get_dispatcher
 from gnnflow.distributed.kvstore import KVStoreServer
-<<<<<<< HEAD
-=======
-from gnnflow.utils import (RandEdgeSampler, get_project_root_dir, load_dataset,
-                           load_feat)
->>>>>>> fd33dfa1
 
 
 def initialize(rank: int, world_size: int, dataset: pd.DataFrame,
@@ -81,21 +76,7 @@
             dispatcher.partition_graph(dataset, initial_ingestion_batch_size,
                                        ingestion_batch_size,
                                        undirected, node_feats, edge_feats,
-<<<<<<< HEAD
                                        dim_memory)
-=======
-                                       use_memory)
-            train_rand_sampler = RandEdgeSampler(
-                train_data['src'].values, train_data['dst'].values)
-            val_rand_sampler = RandEdgeSampler(
-                dataset['src'].values, dataset['dst'].values)
-            test_rand_sampler = RandEdgeSampler(
-                dataset['src'].values, dataset['dst'].values)
-            logging.info("make sampler done")
-            dispatcher.broadcast_rand_sampler(
-                train_rand_sampler, val_rand_sampler, test_rand_sampler)
-            del train_data
->>>>>>> fd33dfa1
             del dataset
         # deal with unpartitioned nodes
         partition_table = dispatcher._partitioner._partition_table
