from copy import deepcopy
from typing import List, NamedTuple
from gnnflow.utils import load_partition_table

import numpy as np
import torch

from tqdm import tqdm

class Partition(NamedTuple):
    """
    Partition of the graph.
    """

    src_nodes: torch.Tensor
    dst_nodes: torch.Tensor
    timestamps: torch.Tensor
    eids: torch.Tensor


class Partitioner:
    """
    Partition the dataset into multiple partitions.

    NB: we partition the graph by the vertices, not the edges. Edges are
    partitioned by their source vertices.
    """
    UNASSIGNED = -1

    def __init__(self, num_partitions: int, local_world_size: int, dataset_name: str, assign_with_dst_node: bool = False):
        """
        Initialize the partitioner.

        Args:
            num_partitions (int): The number of partitions.
            local_world_size (int): The number of processes in the local world.
            dataset_name (str): the Name of the dataset
            assign_with_dst_node (bool): Whether to assign the edges to the partition of the
                asigned destination node. Default: False.
        """
        self._dataset_name = dataset_name

        self._num_partitions = num_partitions
        self._local_world_size = local_world_size
        self._assign_with_dst_node = assign_with_dst_node

        self._max_node = 0
        # NID -> partition ID, maximum 128 partitions
        self._partition_table = torch.empty(self._max_node, dtype=torch.int8)

    def get_num_partitions(self) -> int:
        """
        Get the number of partitions.

        Returns:
            int: The number of partitions.
        """
        return self._num_partitions

    def partition(self, src_nodes: torch.Tensor, dst_nodes: torch.Tensor,
                  timestamps: torch.Tensor, eids: torch.Tensor,
                  return_evenly_dataset: bool = False,
                  is_initial_ingestion: bool = False):
        """
        Partition the dataset into multiple partitions.

        Args:
            src_nodes (torch.Tensor): The source nodes of the edges.
            dst_nodes (torch.Tensor): The destination nodes of the edges.
            timestamps (torch.Tensor): The timestamps of the edges.
            eids (torch.Tensor): The edge IDs of the edges.
            return_evenly_dataset (bool): Whether to return the evenly partitioned dataset.
            is_initial_ingestion (bool): Whether it is the initial ingestion batch.
        Returns:
            A list of partitions
            A evenly partitioned dataset if return_evenly_dataset is True

        """
        # resize the partition table if necessary
        max_node = int(torch.max(torch.max(src_nodes), torch.max(dst_nodes)))

        if max_node > self._max_node:
            self._partition_table.resize_(max_node + 1)
            if self._max_node == 0:
                self._partition_table[:] = self.UNASSIGNED
            else:
                self._partition_table[self._max_node + 1:] = self.UNASSIGNED
            self._max_node = max_node

        partitions = []

        unassigned_mask = self._partition_table[src_nodes] == self.UNASSIGNED

        if self._assign_with_dst_node:
            # assign the edges to the partition of the assined destination node

            # group by src_nodes
            src_nodes_unassigned = src_nodes[unassigned_mask].clone()
            dst_nodes_unassigned = dst_nodes[unassigned_mask].clone()
            timestamps_unassigned = timestamps[unassigned_mask].clone()
            eids_unassigned = eids[unassigned_mask].clone()

            sorted_idx = torch.argsort(src_nodes_unassigned)
            unique_src_nodes, inverse_idx, counts = torch.unique(
                src_nodes_unassigned[sorted_idx], sorted=False, return_inverse=True, return_counts=True)
            split_idx = torch.split(sorted_idx, tuple(counts.tolist()))

            dst_nodes_list = [dst_nodes_unassigned[idx] for idx in split_idx]
            timestamps_list = [timestamps_unassigned[idx] for idx in split_idx]
            eids_list = [eids_unassigned[idx] for idx in split_idx]

            for i in range(len(unique_src_nodes)):
                dst_partition_list = self._partition_table[dst_nodes_list[i]]
                geq_zero_pt = dst_partition_list >= 0
                dst_partition_list = dst_partition_list[geq_zero_pt]

                mode_pt = -1
                if len(dst_partition_list) == 0:
                    # new edge, use user selected logic to partition
                    mode_pt = -1
                else:
                    mode_pt = torch.mode(dst_partition_list).values.item()

                if mode_pt == -1:
                    continue

                self._partition_table[unique_src_nodes[i]] = mode_pt

            # update: partition the edges for the unseen source nodes after assign_with_dst_nodes
            unassigned_mask = self._partition_table[src_nodes] == self.UNASSIGNED

        # dispatch edges to already assigned source nodes
        for i in range(self._num_partitions):
            mask = self._partition_table[src_nodes] == i

            partitions.append(Partition(
                src_nodes[mask], dst_nodes[mask], timestamps[mask], eids[mask]))

        pt = None
        if is_initial_ingestion:
            pt = load_partition_table(self._dataset_name)

        if pt is not None:
            for pid in range(self._num_partitions):
                mask = pt[src_nodes] == pid

                self._partition_table[src_nodes[mask]] = pid

                partitions[pid] = Partition(
                    torch.cat([partitions[pid].src_nodes, src_nodes[mask]]),
                    torch.cat([partitions[pid].dst_nodes, dst_nodes[mask]]),
                    torch.cat([partitions[pid].timestamps, timestamps[mask]]),
                    torch.cat([partitions[pid].eids, eids[mask]]))

        else:
            partition_table_for_unseen_nodes = self._do_partition_for_unseen_nodes(
                src_nodes[unassigned_mask], dst_nodes[unassigned_mask],
                timestamps[unassigned_mask], eids[unassigned_mask])

            assert partition_table_for_unseen_nodes.shape[0] == unassigned_mask.sum(
            )
<<<<<<< HEAD

            # merge the partitions
            for i in range(self._num_partitions):
                mask = partition_table_for_unseen_nodes == i

                # update the partition table
                self._partition_table[src_nodes[unassigned_mask][mask]] = i

=======

            # merge the partitions
            for i in range(self._num_partitions):
                mask = partition_table_for_unseen_nodes == i

                # update the partition table
                self._partition_table[src_nodes[unassigned_mask][mask]] = i

>>>>>>> f47de2f7
                # no need to sort edges here
                partitions[i] = Partition(
                    torch.cat([partitions[i].src_nodes,
                               src_nodes[unassigned_mask][mask]]),
                    torch.cat([partitions[i].dst_nodes,
                               dst_nodes[unassigned_mask][mask]]),
                    torch.cat([partitions[i].timestamps,
                               timestamps[unassigned_mask][mask]]),
                    torch.cat([partitions[i].eids, eids[unassigned_mask][mask]]))

        evenly_partitioned_dataset = None
        if return_evenly_dataset:
            # make the partitions evenly
            evenly_partitioned_dataset = self._make_partitions_evenly(
                partitions)

        return partitions, evenly_partitioned_dataset

    def _make_partitions_evenly(self, partitions: List[Partition]):
        """
        Make the partitions evenly.

        Args:
            partitions (List[Partition]): The partitions.

        Returns:
            A evenly partitioned dataset.
        """
        # average number of edges in each partition
        avg_num_edges = sum([len(p.src_nodes) for p in partitions]
                            ) // self._num_partitions

        # sort the partitions by the number of edges use argsort
        sorted_idx = torch.argsort(
            torch.tensor([len(p.src_nodes) for p in partitions])).tolist()
        sorted_partitions = [deepcopy(partitions[i]) for i in sorted_idx]

        # move addtional edges from the last partition to the next partition
        for i in reversed(range(1, self._num_partitions)):
            sorted_partitions[i - 1] = Partition(
                torch.cat([sorted_partitions[i - 1].src_nodes,
                           sorted_partitions[i].src_nodes[avg_num_edges:]]),
                torch.cat([sorted_partitions[i - 1].dst_nodes,
                           sorted_partitions[i].dst_nodes[avg_num_edges:]]),
                torch.cat([sorted_partitions[i - 1].timestamps,
                           sorted_partitions[i].timestamps[avg_num_edges:]]),
                torch.cat([sorted_partitions[i - 1].eids,
                           sorted_partitions[i].eids[avg_num_edges:]]))

            sorted_partitions[i] = Partition(
                sorted_partitions[i].src_nodes[:avg_num_edges],
                sorted_partitions[i].dst_nodes[:avg_num_edges],
                sorted_partitions[i].timestamps[:avg_num_edges],
                sorted_partitions[i].eids[:avg_num_edges])

        sorted_partitions[0] = Partition(
            sorted_partitions[0].src_nodes[:avg_num_edges],
            sorted_partitions[0].dst_nodes[:avg_num_edges],
            sorted_partitions[0].timestamps[:avg_num_edges],
            sorted_partitions[0].eids[:avg_num_edges])

        # check the number of edges in each partition
        for i in range(self._num_partitions):
            assert len(sorted_partitions[i].src_nodes) == avg_num_edges, "The \
                    number of edges in partition {} is {}, but the average \
                    number of edges is {}".format(i, len(sorted_partitions[i].src_nodes), avg_num_edges)

        # restore the order of partitions
        restored_partitions = [None] * self._num_partitions
        for i in range(self._num_partitions):
            restored_partitions[sorted_idx[i]] = sorted_partitions[i]

        # for each partition, divide the edges into evenly sized chunks to multiple workers (local_world_size) interleavely
        evenly_partitioned_dataset = []
        for i in range(self._num_partitions):
            num_edges_per_partition = len(restored_partitions[i].src_nodes)
            # discard the last few edges if the number of edges is not divisible by local_world_size
            num_edges_per_partition = num_edges_per_partition - (
                num_edges_per_partition % self._local_world_size)

            src_nodes = restored_partitions[i].src_nodes[:num_edges_per_partition]
            dst_nodes = restored_partitions[i].dst_nodes[:num_edges_per_partition]
            timestamps = restored_partitions[i].timestamps[:num_edges_per_partition]
            eids = restored_partitions[i].eids[:num_edges_per_partition]

            partitioned_dataset = []
            for j in range(self._local_world_size):
                partitioned_dataset.append(Partition(
                    src_nodes[j::self._local_world_size],
                    dst_nodes[j::self._local_world_size],
                    timestamps[j::self._local_world_size],
                    eids[j::self._local_world_size]))

            evenly_partitioned_dataset.append(partitioned_dataset)

        # check the number of edges in each worker are the same
        for i in range(self._num_partitions):
            for j in range(self._local_world_size):
                assert len(evenly_partitioned_dataset[i][j].src_nodes) == len(
                    evenly_partitioned_dataset[0][0].src_nodes), "The number of \
                            edges in partition {} worker {} is {}, but the number \
                            of edges in partition 0 worker 0 is {}".format(
                    i, j, len(evenly_partitioned_dataset[i][j].src_nodes),
                    len(evenly_partitioned_dataset[0][0].src_nodes))

        return evenly_partitioned_dataset

    def get_partition_table(self) -> torch.Tensor:
        """
        Get the partition table.

        Returns:
            torch.Tensor: The partition table.
        """
        return self._partition_table

    def _do_partition_for_unseen_nodes(self, src_nodes: torch.Tensor, dst_nodes: torch.Tensor,
                                       timestamps: torch.Tensor, eids: torch.Tensor) -> torch.Tensor:
        """
        Partition the edges for the unseen source nodes.

        Args:
            src_nodes (torch.Tensor): The source nodes of the edges.
            dst_nodes (torch.Tensor): The destination nodes of the edges.
            timestamps (torch.Tensor): The timestamps of the edges.
            eids (torch.Tensor): The edge IDs of the edges.

        Returns:
            partition table (torch.Tensor): The partition table for the unseen source nodes.
        """

        # group by src_nodes
        sorted_idx = torch.argsort(src_nodes)
        unique_src_nodes, inverse_idx, counts = torch.unique(
            src_nodes[sorted_idx], sorted=True, return_inverse=True, return_counts=True)
        split_idx = torch.split(sorted_idx, tuple(counts.tolist()))
        dst_nodes_list = [dst_nodes[idx] for idx in split_idx]
        timestamps_list = [timestamps[idx] for idx in split_idx]
        eids_list = [eids[idx] for idx in split_idx]

        # partition for each src_node
        partition_table = self._do_partition_for_unseen_nodes_impl(
            unique_src_nodes, dst_nodes_list, timestamps_list, eids_list)

        # restore partition table to the original src_nodes's size
        partition_table = partition_table[inverse_idx]
        partition_table = partition_table.gather(0, sorted_idx.argsort(0))

        return partition_table

    def _do_partition_for_unseen_nodes_impl(self, unique_src_nodes: torch.Tensor,
                                            dst_nodes_list: List[torch.Tensor],
                                            timestamps_list: List[torch.Tensor],
                                            eids_list: List[torch.Tensor]) -> torch.Tensor:
        raise NotImplementedError


class HashPartitioner(Partitioner):
    """
    Hash-based partitioner.

    It assigns the source vertex to a partition by the hash value of the vertex ID.
    """

    def _do_partition_for_unseen_nodes_impl(self, unique_src_nodes: torch.Tensor,
                                            dst_nodes_list: List[torch.Tensor],
                                            timestamps_list: List[torch.Tensor],
                                            eids_list: List[torch.Tensor]) -> torch.Tensor:
        partition_table = unique_src_nodes.clone().detach()
        partition_table.apply_(lambda x: hash(str(x)) % self._num_partitions)
        return partition_table.to(torch.int8)


class RoundRobinPartitioner(Partitioner):
    """
    Round-robin partitioning.

    It assigns the source vertex to a partition by the round-robin algorithm.
    """

    def _do_partition_for_unseen_nodes_impl(self, unique_src_nodes: torch.Tensor,
                                            dst_nodes_list: List[torch.Tensor],
                                            timestamps_list: List[torch.Tensor],
                                            eids_list: List[torch.Tensor]) -> torch.Tensor:
        return torch.arange(unique_src_nodes.shape[0]) % self._num_partitions


class LeastLoadedPartitioner(Partitioner):
    """
    Least-loaded edges partitioner.

    It assigns the source vertex to a partition by the least-loaded algorithm.
    Different least-loaded algorithms differ in how to compute the load of a partition.
    """

    def __init__(self, num_partitions: int, local_world_size: int, dataset_name: str, assign_with_dst_node: bool = False):
        super().__init__(num_partitions, local_world_size, dataset_name, assign_with_dst_node)
        self._metrics = torch.zeros(num_partitions, dtype=torch.float32)

    def _do_partition_for_unseen_nodes_impl(self, unique_src_nodes: torch.Tensor,
                                            dst_nodes_list: List[torch.Tensor],
                                            timestamps_list: List[torch.Tensor],
                                            eids_list: List[torch.Tensor]) -> torch.Tensor:
        partition_table = torch.zeros(len(unique_src_nodes), dtype=torch.int8)
        for i in range(len(unique_src_nodes)):
            partition_table[i] = torch.argmin(self._metrics)
            self._metrics[partition_table[i]] += self._compute_metric(
                int(unique_src_nodes[i]), dst_nodes_list[i], timestamps_list[i], eids_list[i])
        return partition_table

    def _compute_metric(self, src_node: int, dst_nodes: torch.Tensor,
                        timestamps: torch.Tensor, eids: torch.Tensor) -> float:
        raise NotImplementedError


class LeastLoadedPartitionerByEdgeCount(LeastLoadedPartitioner):
    """
    Least-loaded edges partitioner by edge count.

    It assigns the source vertex to a partition with the least number of edges.
    """

    def _compute_metric(self, src_node: int, dst_nodes: torch.Tensor,
                        timestamps: torch.Tensor, eids: torch.Tensor) -> float:
        return len(dst_nodes)


class LeastLoadedPartitionerByTimestampSum(LeastLoadedPartitioner):
    """
    Least-loaded edges partitioner by timestamp sum.

    It assigns the source vertex to a partition with the least sum of timestamps.
    """

    def _compute_metric(self, src_node: int, dst_nodes: torch.Tensor,
                        timestamps: torch.Tensor, eids: torch.Tensor) -> float:
        return timestamps.sum().item()


class LeastLoadedPartitionerByTimestampAvg(LeastLoadedPartitioner):
    """
    Least-loaded edges partitioner by timestamp average.

    It assigns the source vertex to a partition with the least average of timestamps.

    average = (average * count + a1 + a2 + ... + ak) / (count + k)
                                <=>
    average += (a1 + a2 + ... + ak - average * k) / (count + k)
    """

    def __init__(self, num_partitions: int, local_world_size: int, dataset_name: str, assign_with_dst_node: bool = False):
        super().__init__(num_partitions, local_world_size, dataset_name, assign_with_dst_node)
        self._num_edges = torch.zeros(num_partitions, dtype=torch.int64)

    def _compute_metric(self, src_node: int, dst_nodes: torch.Tensor,
                        timestamps: torch.Tensor, eids: torch.Tensor) -> float:
        count = len(dst_nodes)
        average = self._metrics[src_node]
        self._metrics[src_node] += (timestamps.sum().item() -
                                    average * count) / (self._num_edges[src_node] + count)
        self._num_edges[src_node] += count
        return count


# SOTA Partitoner
class FennelPartitioner(Partitioner):
    """
    Fennel - A revised version of Linear Deterministic Greedy (LDG) Partiton Algorithm
    paper: http://www.vldb.org/pvldb/vol11/p1590-abbas.pdf
    """

    def __init__(self, num_partitions: int, local_world_size: int, dataset_name: str, assign_with_dst_node: bool = False, upsilon: float = 1.1, gamma: float = 1.5):
        super().__init__(num_partitions, local_world_size, dataset_name, assign_with_dst_node)

        # ideal partition capacity
        self._partition_capacity = 0
        # edges partitioned
        self._edges_partitioned = 0

        self._upsilon = upsilon
        self._gamma = gamma

    # Fennel Partition
    def partition(self, src_nodes: torch.Tensor, dst_nodes: torch.Tensor,
                  timestamps: torch.Tensor, eids: torch.Tensor,
                  return_evenly_dataset: bool = False,
                  is_initial_ingestion: bool = False):

        # resize the partition table if necessary
        max_node = int(torch.max(torch.max(src_nodes), torch.max(dst_nodes)))
        if max_node > self._max_node:
            self._partition_table.resize_(max_node + 1)
            if self._max_node == 0:
                self._partition_table[:] = self.UNASSIGNED
            else:
                self._partition_table[self._max_node + 1:] = self.UNASSIGNED
            self._max_node = max_node

        # update edges partitioned
        self._edges_partitioned = self._edges_partitioned + len(src_nodes)
        # update the capacity
        self._partition_capacity = (
            max_node * self._upsilon) / self._num_partitions

        partitions = []

        # partition the edges for the unseen source nodes
        unassigned_mask = self._partition_table[src_nodes] == self.UNASSIGNED

        # dispatch edges to already assigned source nodes
        for i in range(self._num_partitions):
            mask = self._partition_table[src_nodes] == i
            partitions.append(Partition(
                src_nodes[mask], dst_nodes[mask], timestamps[mask], eids[mask]))

        pt = None
        if is_initial_ingestion:
            pt = load_partition_table(self._dataset_name)

        if pt is not None:
            for pid in range(self._num_partitions):
                mask = pt[src_nodes] == pid

                self._partition_table[src_nodes[mask]] = pid

                partitions[pid] = Partition(
                    torch.cat([partitions[pid].src_nodes, src_nodes[mask]]),
                    torch.cat([partitions[pid].dst_nodes, dst_nodes[mask]]),
                    torch.cat([partitions[pid].timestamps, timestamps[mask]]),
                    torch.cat([partitions[pid].eids, eids[mask]]))

        else:
            partition_table_for_unseen_nodes = self._do_partition_for_unseen_nodes(
                src_nodes[unassigned_mask], dst_nodes[unassigned_mask],
                timestamps[unassigned_mask], eids[unassigned_mask])

            assert partition_table_for_unseen_nodes.shape[0] == unassigned_mask.sum(
            )
<<<<<<< HEAD

            # merge the partitions
            for i in range(self._num_partitions):
                mask = partition_table_for_unseen_nodes == i

                # update the partition table
                self._partition_table[src_nodes[unassigned_mask][mask]] = i

                # no need to sort edges here
                partitions[i] = Partition(
                    torch.cat([partitions[i].src_nodes,
                               src_nodes[unassigned_mask][mask]]),
                    torch.cat([partitions[i].dst_nodes,
                               dst_nodes[unassigned_mask][mask]]),
                    torch.cat([partitions[i].timestamps,
                               timestamps[unassigned_mask][mask]]),
                    torch.cat([partitions[i].eids, eids[unassigned_mask][mask]]))

=======

            # merge the partitions
            for i in range(self._num_partitions):
                mask = partition_table_for_unseen_nodes == i

                # update the partition table
                self._partition_table[src_nodes[unassigned_mask][mask]] = i

                # no need to sort edges here
                partitions[i] = Partition(
                    torch.cat([partitions[i].src_nodes,
                               src_nodes[unassigned_mask][mask]]),
                    torch.cat([partitions[i].dst_nodes,
                               dst_nodes[unassigned_mask][mask]]),
                    torch.cat([partitions[i].timestamps,
                               timestamps[unassigned_mask][mask]]),
                    torch.cat([partitions[i].eids, eids[unassigned_mask][mask]]))

>>>>>>> f47de2f7
        evenly_partitioned_dataset = None
        if return_evenly_dataset:
            # make the partitions evenly
            evenly_partitioned_dataset = self._make_partitions_evenly(
                partitions)

        return partitions, evenly_partitioned_dataset

    def Fennel(self, vid: int, dst_nodes: torch.Tensor):
        partition_score = []

        # hyper parameter
        alpha = (self._num_partitions ** 0.5) * \
            self._edges_partitioned / (self._max_node ** 1.5)

        local_partition_table = self._partition_table[dst_nodes]

        for i in range(self._num_partitions):
            partition_size = (self._partition_table == i).sum().item()

            if partition_size >= self._partition_capacity:
                partition_score.append(-1)
                continue

            # calculate the neighbor in partition i
            neighbour_in_partition_size = (
                local_partition_table == i).sum().item()

            partition_score.append(
                neighbour_in_partition_size - alpha * self._gamma * (partition_size ** (self._gamma - 1)))

        partition_score = np.array(partition_score)

        return int(np.argmax(partition_score))

    def _do_partition_for_unseen_nodes_impl(self, unique_src_nodes: torch.Tensor,
                                            dst_nodes_list: List[torch.Tensor],
                                            timestamps_list: List[torch.Tensor],
                                            eids_list: List[torch.Tensor]) -> torch.Tensor:
        partition_table = torch.zeros(len(unique_src_nodes), dtype=torch.int8)
        for i in range(len(unique_src_nodes)):
            pid = self.Fennel(int(unique_src_nodes[i]), dst_nodes_list[i])
            partition_table[i] = pid
            self._partition_table[int(unique_src_nodes[i])] = pid

        return partition_table


class FennelEdgePartitioner(Partitioner):
    """
    FennelEdge: Our Designed Partition algorithm by using edge in Fennel
    """

    def __init__(self, num_partitions: int, local_world_size: int, dataset_name: str, assign_with_dst_node: bool = False):
        super().__init__(num_partitions, local_world_size, dataset_name, assign_with_dst_node)

        # neighbor_memory (_num_partition * max_node)
        self._out_degree = torch.zeros(self._max_node, dtype=torch.long)
        # edges partitioned
        self._edges_partitioned = 0
        # edges partitioned w.r.t. partitions
        self._edges_partitioned_num_list = torch.zeros(num_partitions, dtype=torch.long)

    # Fennel Edge Partition
    def partition(self, src_nodes: torch.Tensor, dst_nodes: torch.Tensor,
                  timestamps: torch.Tensor, eids: torch.Tensor,
                  return_evenly_dataset: bool = False,
                  is_initial_ingestion: bool = False):

        # resize the partition table and node's out degree if necessary
        max_node = int(torch.max(torch.max(src_nodes), torch.max(dst_nodes)))
        if max_node > self._max_node:
            self._partition_table.resize_(max_node + 1)
            self._out_degree.resize_(max_node + 1)
            if self._max_node == 0:
                self._partition_table[:] = self.UNASSIGNED
                self._out_degree[:] = 0
            else:
                self._partition_table[self._max_node + 1:] = self.UNASSIGNED
                self._out_degree[self._max_node + 1:] = 0
            self._max_node = max_node

        # update edges partitioned
        self._edges_partitioned = self._edges_partitioned + len(src_nodes)

        partitions = []

        # partition the edges for the unseen source nodes
        unassigned_mask = self._partition_table[src_nodes] == self.UNASSIGNED

        # dispatch edges to already assigned source nodes
        for i in range(self._num_partitions):
            mask = self._partition_table[src_nodes] == i

            # update the out degree
            local_src_nodes_mask = src_nodes[mask].clone()
            unique_src_node_mask_id_list, cnt_seq = torch.unique(local_src_nodes_mask, return_counts=True)

            for src_id_idx in range(len(unique_src_node_mask_id_list)):
                self._out_degree[unique_src_node_mask_id_list[src_id_idx]] += cnt_seq[src_id_idx]

            # add to partition
            self._edges_partitioned_num_list[i] += len(src_nodes[mask])

            partitions.append(Partition(
                src_nodes[mask], dst_nodes[mask], timestamps[mask], eids[mask]))

        pt = None
        if is_initial_ingestion:
            pt = load_partition_table(self._dataset_name)

        if pt is not None:
            for pid in range(self._num_partitions):
                mask = pt[src_nodes] == pid

                self._partition_table[src_nodes[mask]] = pid

                # update the out degree
                local_src_nodes_mask = src_nodes[mask].clone()
                unique_src_node_mask_id_list, cnt_seq = torch.unique(local_src_nodes_mask, return_counts=True)

                for src_id_idx in range(len(unique_src_node_mask_id_list)):
                    self._out_degree[unique_src_node_mask_id_list[src_id_idx]] += cnt_seq[src_id_idx]

                # add to partition
                self._edges_partitioned_num_list[pid] += len(src_nodes[mask])

                partitions[pid] = Partition(
                    torch.cat([partitions[pid].src_nodes, src_nodes[mask]]),
                    torch.cat([partitions[pid].dst_nodes, dst_nodes[mask]]),
                    torch.cat([partitions[pid].timestamps, timestamps[mask]]),
                    torch.cat([partitions[pid].eids, eids[mask]]))

        else:
            # Use Normal Insertion Method
            partition_table_for_unseen_nodes = self._do_partition_for_unseen_nodes(
                src_nodes[unassigned_mask], dst_nodes[unassigned_mask],
                timestamps[unassigned_mask], eids[unassigned_mask])

            assert partition_table_for_unseen_nodes.shape[0] == unassigned_mask.sum(
            )

            # merge the partitions
            for i in range(self._num_partitions):
                mask = partition_table_for_unseen_nodes == i

                # update the partition table
                self._partition_table[src_nodes[unassigned_mask][mask]] = i

                # no need to sort edges here
                partitions[i] = Partition(
                    torch.cat([partitions[i].src_nodes,
                               src_nodes[unassigned_mask][mask]]),
                    torch.cat([partitions[i].dst_nodes,
                               dst_nodes[unassigned_mask][mask]]),
                    torch.cat([partitions[i].timestamps,
                               timestamps[unassigned_mask][mask]]),
                    torch.cat([partitions[i].eids, eids[unassigned_mask][mask]]))

        evenly_partitioned_dataset = None
        if return_evenly_dataset:
            # make the partitions evenly
            evenly_partitioned_dataset = self._make_partitions_evenly(
                partitions)

        return partitions, evenly_partitioned_dataset

    def edge_set_normalize(self, arr, t_min, t_max):
        # explicit function to normalize array
        norm_arr = []
        diff = t_max - t_min
        diff_arr = max(arr) - min(arr)
        for i in arr:
            temp = (((i - min(arr)) * diff) / diff_arr) + t_min
            norm_arr.append(temp)
        return norm_arr

    def fennelEdge(self, vid: int, dst_nodes: torch.Tensor):
        partition_score = []
        debug_map = {}

        local_partition_table = self._partition_table[dst_nodes]

        # unique to get the neighbor quant
        npt_list, npt_cnt = torch.unique(local_partition_table, return_counts=True)
        npt_map = {}
        for i in range(len(npt_list)):
            npt_map[npt_list[i]] = npt_cnt[i]

        # eliminate the influence of -1
        neighbour_in_partition_size_list = []

        for i in range(self._num_partitions):
            if i not in npt_map:
                neighbour_in_partition_size_list.append(0)
                continue

            neighbour_in_partition_size_list.append(npt_map[i])

        load_balance_score = []

        for i in range(self._num_partitions):
            if self._edges_partitioned_num_list[i] + len(dst_nodes) > 1.25 * (self._edges_partitioned / self._num_partitions):
                partition_score.append(-np.inf)
                load_balance_score.append(-10)
                continue

            # calculate the neighbor in partition i
            neighbour_in_partition_size = neighbour_in_partition_size_list[i]

            # calculate neighbor's out degree sum
            neighbour_in_partition_mask = local_partition_table == i
            neighbour_in_partition_id = torch.unique(dst_nodes[neighbour_in_partition_mask])

            out_degree_sum = 0
            if len(neighbour_in_partition_id) != 0:
                out_degree_sum = self._out_degree[neighbour_in_partition_id].sum().item()

            locality_score = neighbour_in_partition_size + out_degree_sum

            # load_balance_score.append(self._edges_partitioned_num_list[i] / self._edges_partitioned)
            load_balance_score.append(self._edges_partitioned_num_list[i])
            partition_score.append(locality_score)

        # load_balance_score = self.edge_set_normalize(load_balance_score, -50, 50)

        for i in range(self._num_partitions):
            # print("locality_score[{}] = {}, load_balance_score[{}] = {}".format(i, partition_score[i], i, load_balance_score[i]))
            partition_score[i] -= load_balance_score[i]

        partition_score = np.array(partition_score)

        return int(np.random.choice(np.where(partition_score == partition_score.max())[0])), debug_map
        # return int(np.argmax(partition_score)), debug_map
    def _do_partition_for_unseen_nodes_impl(self, unique_src_nodes: torch.Tensor,
                                            dst_nodes_list: List[torch.Tensor],
                                            timestamps_list: List[torch.Tensor],
                                            eids_list: List[torch.Tensor]) -> torch.Tensor:
        partition_table = torch.zeros(len(unique_src_nodes), dtype=torch.int8)

        # sort reversely by N(v)
        neighbour_size_list = []
        for i in range(len(dst_nodes_list)):
            neighbour_size_list.append(len(dst_nodes_list[i]))

        argsort_list = np.argsort(neighbour_size_list)
        # argsort_list = np.arange(0, len(neighbour_size_list))
        # argsort_list = argsort_list[::-1]

        for i in range(len(unique_src_nodes)):
            sorted_idx = argsort_list[i]

            pid, debug_map = self.fennelEdge(int(unique_src_nodes[sorted_idx]), dst_nodes_list[sorted_idx])
            partition_table[sorted_idx] = pid
            self._partition_table[int(unique_src_nodes[sorted_idx])] = pid
            self._out_degree[unique_src_nodes[sorted_idx]] += len(dst_nodes_list[sorted_idx])

            # update the edge partition num_list
            self._edges_partitioned_num_list[pid] += len(dst_nodes_list[sorted_idx])

        return partition_table

<<<<<<< HEAD
=======


# SOTA Partitoner
class GingerPartitioner(Partitioner):
    """
        Ginger
        https://ipads.se.sjtu.edu.cn/projects/powerlyra/powerlyra-eurosys-final.pdf
    """

    def __init__(self, num_partitions: int, local_world_size: int, dataset_name: str, assign_with_dst_node: bool = False, upsilon: float = 1.1, gamma: float = 1.5):
        super().__init__(num_partitions, local_world_size, dataset_name, assign_with_dst_node)

        # ideal partition capacity
        self._partition_capacity = 0
        # edges partitioned
        self._edges_partitioned = 0

        self._edges_partitioned_num_list = torch.zeros(num_partitions, dtype=torch.long)

        self._upsilon = upsilon
        self._gamma = gamma

    # Fennel Partition
    def partition(self, src_nodes: torch.Tensor, dst_nodes: torch.Tensor,
                  timestamps: torch.Tensor, eids: torch.Tensor,
                  return_evenly_dataset: bool = False,
                  is_initial_ingestion: bool = False):

        # resize the partition table if necessary
        max_node = int(torch.max(torch.max(src_nodes), torch.max(dst_nodes)))
        if max_node > self._max_node:
            self._partition_table.resize_(max_node + 1)
            if self._max_node == 0:
                self._partition_table[:] = self.UNASSIGNED
            else:
                self._partition_table[self._max_node + 1:] = self.UNASSIGNED
            self._max_node = max_node

        # update edges partitioned
        self._edges_partitioned = self._edges_partitioned + len(src_nodes)
        # update the capacity
        self._partition_capacity = (
            max_node * self._upsilon) / self._num_partitions

        partitions = []

        # partition the edges for the unseen source nodes
        unassigned_mask = self._partition_table[src_nodes] == self.UNASSIGNED

        # dispatch edges to already assigned source nodes
        for i in range(self._num_partitions):
            mask = self._partition_table[src_nodes] == i
            partitions.append(Partition(
                src_nodes[mask], dst_nodes[mask], timestamps[mask], eids[mask]))

            # add to partition
            self._edges_partitioned_num_list[i] += len(src_nodes[mask])

        pt = None
        if is_initial_ingestion:
            pt = load_partition_table(self._dataset_name)

        if pt is not None:
            for pid in range(self._num_partitions):
                mask = pt[src_nodes] == pid

                self._partition_table[src_nodes[mask]] = pid

                partitions[pid] = Partition(
                    torch.cat([partitions[pid].src_nodes, src_nodes[mask]]),
                    torch.cat([partitions[pid].dst_nodes, dst_nodes[mask]]),
                    torch.cat([partitions[pid].timestamps, timestamps[mask]]),
                    torch.cat([partitions[pid].eids, eids[mask]]))

                # add to partition
                self._edges_partitioned_num_list[pid] += len(src_nodes[mask])

        else:
            partition_table_for_unseen_nodes = self._do_partition_for_unseen_nodes(
                src_nodes[unassigned_mask], dst_nodes[unassigned_mask],
                timestamps[unassigned_mask], eids[unassigned_mask])

            assert partition_table_for_unseen_nodes.shape[0] == unassigned_mask.sum(
            )

            # merge the partitions
            for i in range(self._num_partitions):
                mask = partition_table_for_unseen_nodes == i

                # update the partition table
                self._partition_table[src_nodes[unassigned_mask][mask]] = i

                # no need to sort edges here
                partitions[i] = Partition(
                    torch.cat([partitions[i].src_nodes,
                               src_nodes[unassigned_mask][mask]]),
                    torch.cat([partitions[i].dst_nodes,
                               dst_nodes[unassigned_mask][mask]]),
                    torch.cat([partitions[i].timestamps,
                               timestamps[unassigned_mask][mask]]),
                    torch.cat([partitions[i].eids, eids[unassigned_mask][mask]]))

        evenly_partitioned_dataset = None
        if return_evenly_dataset:
            # make the partitions evenly
            evenly_partitioned_dataset = self._make_partitions_evenly(
                partitions)

        return partitions, evenly_partitioned_dataset

    def Ginger(self, vid: int, dst_nodes: torch.Tensor):
        partition_score = []

        # hyper parameter
        alpha = (self._num_partitions ** 0.5) * \
            self._edges_partitioned / (self._max_node ** 1.5)

        local_partition_table = self._partition_table[dst_nodes]

        for i in range(self._num_partitions):
            partition_size = (self._partition_table == i).sum().item()

            if partition_size >= 1.5 * self._partition_capacity:
                partition_score.append(-10000000000)
                continue

            # calculate the neighbor in partition i
            neighbour_in_partition_size = (
                local_partition_table == i).sum().item()

            node_number = len(self._partition_table[self._partition_table != -1])

            bal_score = 0.5 * (partition_size + (node_number / self._edges_partitioned) * self._edges_partitioned_num_list[i])

            partition_score.append(
                neighbour_in_partition_size - alpha * self._gamma * (bal_score ** (self._gamma - 1)))

        partition_score = np.array(partition_score)

        return int(np.argmax(partition_score))

    def _do_partition_for_unseen_nodes_impl(self, unique_src_nodes: torch.Tensor,
                                            dst_nodes_list: List[torch.Tensor],
                                            timestamps_list: List[torch.Tensor],
                                            eids_list: List[torch.Tensor]) -> torch.Tensor:
        partition_table = torch.zeros(len(unique_src_nodes), dtype=torch.int8)
        for i in range(len(unique_src_nodes)):
            pid = self.Ginger(int(unique_src_nodes[i]), dst_nodes_list[i])
            partition_table[i] = pid
            self._partition_table[int(unique_src_nodes[i])] = pid

            # update the edge partition num_list
            self._edges_partitioned_num_list[pid] += len(dst_nodes_list[i])

        return partition_table


>>>>>>> f47de2f7
def get_partitioner(partition_strategy: str, num_partitions: int, local_world_size: int, dataset_name: str, assign_with_dst_node: bool = False):
    """
    Get the partitioner.

    Args:
        partition_strategy (str): The partitioning strategy.
        num_partitions (int): The number of partitions to split the dataset into.
        local_world_size (int): The number of processes in the local world.
        assign_with_dst_node (bool): Whether to assign the edges to the partition of the destination node.

    Returns:
        Partitioner: The partitioner.
    """
    if partition_strategy == "hash":
        return HashPartitioner(num_partitions, local_world_size, dataset_name, assign_with_dst_node)
    elif partition_strategy == "roundrobin":
        return RoundRobinPartitioner(
            num_partitions, local_world_size, dataset_name, assign_with_dst_node)
    elif partition_strategy == "edgecount":
        return LeastLoadedPartitionerByEdgeCount(
            num_partitions, local_world_size, dataset_name, assign_with_dst_node)
    elif partition_strategy == "timestampsum":
        return LeastLoadedPartitionerByTimestampSum(
            num_partitions, local_world_size, dataset_name, assign_with_dst_node)
    elif partition_strategy == "timestampavg":
        return LeastLoadedPartitionerByTimestampAvg(
            num_partitions, local_world_size, dataset_name, assign_with_dst_node)
    elif partition_strategy == "fennel":
        return FennelPartitioner(num_partitions, local_world_size, dataset_name, assign_with_dst_node)
    elif partition_strategy == "fennel_edge":
        return FennelEdgePartitioner(num_partitions, local_world_size, dataset_name, assign_with_dst_node)
<<<<<<< HEAD
=======
    elif partition_strategy == "ginger":
        return GingerPartitioner(num_partitions, local_world_size, dataset_name, assign_with_dst_node)
>>>>>>> f47de2f7
    else:
        raise ValueError("Invalid partition strategy: %s" % partition_strategy)<|MERGE_RESOLUTION|>--- conflicted
+++ resolved
@@ -5,7 +5,6 @@
 import numpy as np
 import torch
 
-from tqdm import tqdm
 
 class Partition(NamedTuple):
     """
@@ -159,7 +158,6 @@
 
             assert partition_table_for_unseen_nodes.shape[0] == unassigned_mask.sum(
             )
-<<<<<<< HEAD
 
             # merge the partitions
             for i in range(self._num_partitions):
@@ -168,16 +166,6 @@
                 # update the partition table
                 self._partition_table[src_nodes[unassigned_mask][mask]] = i
 
-=======
-
-            # merge the partitions
-            for i in range(self._num_partitions):
-                mask = partition_table_for_unseen_nodes == i
-
-                # update the partition table
-                self._partition_table[src_nodes[unassigned_mask][mask]] = i
-
->>>>>>> f47de2f7
                 # no need to sort edges here
                 partitions[i] = Partition(
                     torch.cat([partitions[i].src_nodes,
@@ -516,8 +504,6 @@
 
             assert partition_table_for_unseen_nodes.shape[0] == unassigned_mask.sum(
             )
-<<<<<<< HEAD
-
             # merge the partitions
             for i in range(self._num_partitions):
                 mask = partition_table_for_unseen_nodes == i
@@ -535,26 +521,6 @@
                                timestamps[unassigned_mask][mask]]),
                     torch.cat([partitions[i].eids, eids[unassigned_mask][mask]]))
 
-=======
-
-            # merge the partitions
-            for i in range(self._num_partitions):
-                mask = partition_table_for_unseen_nodes == i
-
-                # update the partition table
-                self._partition_table[src_nodes[unassigned_mask][mask]] = i
-
-                # no need to sort edges here
-                partitions[i] = Partition(
-                    torch.cat([partitions[i].src_nodes,
-                               src_nodes[unassigned_mask][mask]]),
-                    torch.cat([partitions[i].dst_nodes,
-                               dst_nodes[unassigned_mask][mask]]),
-                    torch.cat([partitions[i].timestamps,
-                               timestamps[unassigned_mask][mask]]),
-                    torch.cat([partitions[i].eids, eids[unassigned_mask][mask]]))
-
->>>>>>> f47de2f7
         evenly_partitioned_dataset = None
         if return_evenly_dataset:
             # make the partitions evenly
@@ -616,7 +582,8 @@
         # edges partitioned
         self._edges_partitioned = 0
         # edges partitioned w.r.t. partitions
-        self._edges_partitioned_num_list = torch.zeros(num_partitions, dtype=torch.long)
+        self._edges_partitioned_num_list = torch.zeros(
+            num_partitions, dtype=torch.long)
 
     # Fennel Edge Partition
     def partition(self, src_nodes: torch.Tensor, dst_nodes: torch.Tensor,
@@ -651,10 +618,12 @@
 
             # update the out degree
             local_src_nodes_mask = src_nodes[mask].clone()
-            unique_src_node_mask_id_list, cnt_seq = torch.unique(local_src_nodes_mask, return_counts=True)
+            unique_src_node_mask_id_list, cnt_seq = torch.unique(
+                local_src_nodes_mask, return_counts=True)
 
             for src_id_idx in range(len(unique_src_node_mask_id_list)):
-                self._out_degree[unique_src_node_mask_id_list[src_id_idx]] += cnt_seq[src_id_idx]
+                self._out_degree[unique_src_node_mask_id_list[src_id_idx]
+                                 ] += cnt_seq[src_id_idx]
 
             # add to partition
             self._edges_partitioned_num_list[i] += len(src_nodes[mask])
@@ -674,10 +643,12 @@
 
                 # update the out degree
                 local_src_nodes_mask = src_nodes[mask].clone()
-                unique_src_node_mask_id_list, cnt_seq = torch.unique(local_src_nodes_mask, return_counts=True)
+                unique_src_node_mask_id_list, cnt_seq = torch.unique(
+                    local_src_nodes_mask, return_counts=True)
 
                 for src_id_idx in range(len(unique_src_node_mask_id_list)):
-                    self._out_degree[unique_src_node_mask_id_list[src_id_idx]] += cnt_seq[src_id_idx]
+                    self._out_degree[unique_src_node_mask_id_list[src_id_idx]
+                                     ] += cnt_seq[src_id_idx]
 
                 # add to partition
                 self._edges_partitioned_num_list[pid] += len(src_nodes[mask])
@@ -739,7 +710,8 @@
         local_partition_table = self._partition_table[dst_nodes]
 
         # unique to get the neighbor quant
-        npt_list, npt_cnt = torch.unique(local_partition_table, return_counts=True)
+        npt_list, npt_cnt = torch.unique(
+            local_partition_table, return_counts=True)
         npt_map = {}
         for i in range(len(npt_list)):
             npt_map[npt_list[i]] = npt_cnt[i]
@@ -767,11 +739,13 @@
 
             # calculate neighbor's out degree sum
             neighbour_in_partition_mask = local_partition_table == i
-            neighbour_in_partition_id = torch.unique(dst_nodes[neighbour_in_partition_mask])
+            neighbour_in_partition_id = torch.unique(
+                dst_nodes[neighbour_in_partition_mask])
 
             out_degree_sum = 0
             if len(neighbour_in_partition_id) != 0:
-                out_degree_sum = self._out_degree[neighbour_in_partition_id].sum().item()
+                out_degree_sum = self._out_degree[neighbour_in_partition_id].sum(
+                ).item()
 
             locality_score = neighbour_in_partition_size + out_degree_sum
 
@@ -789,6 +763,7 @@
 
         return int(np.random.choice(np.where(partition_score == partition_score.max())[0])), debug_map
         # return int(np.argmax(partition_score)), debug_map
+
     def _do_partition_for_unseen_nodes_impl(self, unique_src_nodes: torch.Tensor,
                                             dst_nodes_list: List[torch.Tensor],
                                             timestamps_list: List[torch.Tensor],
@@ -807,176 +782,20 @@
         for i in range(len(unique_src_nodes)):
             sorted_idx = argsort_list[i]
 
-            pid, debug_map = self.fennelEdge(int(unique_src_nodes[sorted_idx]), dst_nodes_list[sorted_idx])
+            pid, debug_map = self.fennelEdge(
+                int(unique_src_nodes[sorted_idx]), dst_nodes_list[sorted_idx])
             partition_table[sorted_idx] = pid
             self._partition_table[int(unique_src_nodes[sorted_idx])] = pid
-            self._out_degree[unique_src_nodes[sorted_idx]] += len(dst_nodes_list[sorted_idx])
+            self._out_degree[unique_src_nodes[sorted_idx]
+                             ] += len(dst_nodes_list[sorted_idx])
 
             # update the edge partition num_list
-            self._edges_partitioned_num_list[pid] += len(dst_nodes_list[sorted_idx])
+            self._edges_partitioned_num_list[pid] += len(
+                dst_nodes_list[sorted_idx])
 
         return partition_table
 
-<<<<<<< HEAD
-=======
-
-
-# SOTA Partitoner
-class GingerPartitioner(Partitioner):
-    """
-        Ginger
-        https://ipads.se.sjtu.edu.cn/projects/powerlyra/powerlyra-eurosys-final.pdf
-    """
-
-    def __init__(self, num_partitions: int, local_world_size: int, dataset_name: str, assign_with_dst_node: bool = False, upsilon: float = 1.1, gamma: float = 1.5):
-        super().__init__(num_partitions, local_world_size, dataset_name, assign_with_dst_node)
-
-        # ideal partition capacity
-        self._partition_capacity = 0
-        # edges partitioned
-        self._edges_partitioned = 0
-
-        self._edges_partitioned_num_list = torch.zeros(num_partitions, dtype=torch.long)
-
-        self._upsilon = upsilon
-        self._gamma = gamma
-
-    # Fennel Partition
-    def partition(self, src_nodes: torch.Tensor, dst_nodes: torch.Tensor,
-                  timestamps: torch.Tensor, eids: torch.Tensor,
-                  return_evenly_dataset: bool = False,
-                  is_initial_ingestion: bool = False):
-
-        # resize the partition table if necessary
-        max_node = int(torch.max(torch.max(src_nodes), torch.max(dst_nodes)))
-        if max_node > self._max_node:
-            self._partition_table.resize_(max_node + 1)
-            if self._max_node == 0:
-                self._partition_table[:] = self.UNASSIGNED
-            else:
-                self._partition_table[self._max_node + 1:] = self.UNASSIGNED
-            self._max_node = max_node
-
-        # update edges partitioned
-        self._edges_partitioned = self._edges_partitioned + len(src_nodes)
-        # update the capacity
-        self._partition_capacity = (
-            max_node * self._upsilon) / self._num_partitions
-
-        partitions = []
-
-        # partition the edges for the unseen source nodes
-        unassigned_mask = self._partition_table[src_nodes] == self.UNASSIGNED
-
-        # dispatch edges to already assigned source nodes
-        for i in range(self._num_partitions):
-            mask = self._partition_table[src_nodes] == i
-            partitions.append(Partition(
-                src_nodes[mask], dst_nodes[mask], timestamps[mask], eids[mask]))
-
-            # add to partition
-            self._edges_partitioned_num_list[i] += len(src_nodes[mask])
-
-        pt = None
-        if is_initial_ingestion:
-            pt = load_partition_table(self._dataset_name)
-
-        if pt is not None:
-            for pid in range(self._num_partitions):
-                mask = pt[src_nodes] == pid
-
-                self._partition_table[src_nodes[mask]] = pid
-
-                partitions[pid] = Partition(
-                    torch.cat([partitions[pid].src_nodes, src_nodes[mask]]),
-                    torch.cat([partitions[pid].dst_nodes, dst_nodes[mask]]),
-                    torch.cat([partitions[pid].timestamps, timestamps[mask]]),
-                    torch.cat([partitions[pid].eids, eids[mask]]))
-
-                # add to partition
-                self._edges_partitioned_num_list[pid] += len(src_nodes[mask])
-
-        else:
-            partition_table_for_unseen_nodes = self._do_partition_for_unseen_nodes(
-                src_nodes[unassigned_mask], dst_nodes[unassigned_mask],
-                timestamps[unassigned_mask], eids[unassigned_mask])
-
-            assert partition_table_for_unseen_nodes.shape[0] == unassigned_mask.sum(
-            )
-
-            # merge the partitions
-            for i in range(self._num_partitions):
-                mask = partition_table_for_unseen_nodes == i
-
-                # update the partition table
-                self._partition_table[src_nodes[unassigned_mask][mask]] = i
-
-                # no need to sort edges here
-                partitions[i] = Partition(
-                    torch.cat([partitions[i].src_nodes,
-                               src_nodes[unassigned_mask][mask]]),
-                    torch.cat([partitions[i].dst_nodes,
-                               dst_nodes[unassigned_mask][mask]]),
-                    torch.cat([partitions[i].timestamps,
-                               timestamps[unassigned_mask][mask]]),
-                    torch.cat([partitions[i].eids, eids[unassigned_mask][mask]]))
-
-        evenly_partitioned_dataset = None
-        if return_evenly_dataset:
-            # make the partitions evenly
-            evenly_partitioned_dataset = self._make_partitions_evenly(
-                partitions)
-
-        return partitions, evenly_partitioned_dataset
-
-    def Ginger(self, vid: int, dst_nodes: torch.Tensor):
-        partition_score = []
-
-        # hyper parameter
-        alpha = (self._num_partitions ** 0.5) * \
-            self._edges_partitioned / (self._max_node ** 1.5)
-
-        local_partition_table = self._partition_table[dst_nodes]
-
-        for i in range(self._num_partitions):
-            partition_size = (self._partition_table == i).sum().item()
-
-            if partition_size >= 1.5 * self._partition_capacity:
-                partition_score.append(-10000000000)
-                continue
-
-            # calculate the neighbor in partition i
-            neighbour_in_partition_size = (
-                local_partition_table == i).sum().item()
-
-            node_number = len(self._partition_table[self._partition_table != -1])
-
-            bal_score = 0.5 * (partition_size + (node_number / self._edges_partitioned) * self._edges_partitioned_num_list[i])
-
-            partition_score.append(
-                neighbour_in_partition_size - alpha * self._gamma * (bal_score ** (self._gamma - 1)))
-
-        partition_score = np.array(partition_score)
-
-        return int(np.argmax(partition_score))
-
-    def _do_partition_for_unseen_nodes_impl(self, unique_src_nodes: torch.Tensor,
-                                            dst_nodes_list: List[torch.Tensor],
-                                            timestamps_list: List[torch.Tensor],
-                                            eids_list: List[torch.Tensor]) -> torch.Tensor:
-        partition_table = torch.zeros(len(unique_src_nodes), dtype=torch.int8)
-        for i in range(len(unique_src_nodes)):
-            pid = self.Ginger(int(unique_src_nodes[i]), dst_nodes_list[i])
-            partition_table[i] = pid
-            self._partition_table[int(unique_src_nodes[i])] = pid
-
-            # update the edge partition num_list
-            self._edges_partitioned_num_list[pid] += len(dst_nodes_list[i])
-
-        return partition_table
-
-
->>>>>>> f47de2f7
+
 def get_partitioner(partition_strategy: str, num_partitions: int, local_world_size: int, dataset_name: str, assign_with_dst_node: bool = False):
     """
     Get the partitioner.
@@ -1008,10 +827,5 @@
         return FennelPartitioner(num_partitions, local_world_size, dataset_name, assign_with_dst_node)
     elif partition_strategy == "fennel_edge":
         return FennelEdgePartitioner(num_partitions, local_world_size, dataset_name, assign_with_dst_node)
-<<<<<<< HEAD
-=======
-    elif partition_strategy == "ginger":
-        return GingerPartitioner(num_partitions, local_world_size, dataset_name, assign_with_dst_node)
->>>>>>> f47de2f7
     else:
         raise ValueError("Invalid partition strategy: %s" % partition_strategy)