--- conflicted
+++ resolved
@@ -1,28 +1,6 @@
-<<<<<<< HEAD
-import os
 from collections import defaultdict
 from enum import Enum
 from threading import Lock
-
-import torch
-import torch.distributed
-
-
-def local_world_size():
-    return int(os.environ["LOCAL_WORLD_SIZE"])
-
-
-def local_rank():
-    return int(os.environ["LOCAL_RANK"])
-
-
-def rank():
-    return torch.distributed.get_rank()
-=======
-from collections import defaultdict
-from enum import Enum
-from threading import Lock
->>>>>>> 5aa03873
 
 
 class WorkStatus(Enum):
