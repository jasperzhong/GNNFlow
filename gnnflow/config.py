import sys

MiB = 1 << 20
GiB = 1 << 30


def get_default_config(model: str, dataset: str):
    """
    Get default configuration for a model and dataset.

    Args:
        model: Model name.
        dataset: Name of the dataset.

    Returns:
        Default configuration for the model and dataset.
    """
    model, dataset = model.lower(), dataset.lower()
    assert model in ["tgn", "tgat", "dysat", "graphsage", "gat"] and dataset in [
        "wiki", "reddit", "mooc", "lastfm", "gdelt", "mag"], "Invalid model or dataset."

    mod = sys.modules[__name__]
    return getattr(
        mod, f"_{model}_default_config"), getattr(
        mod, f"_{dataset}_default_config")


_tgn_default_config = {
    "dropout": 0.2,
    "att_head": 2,
    "att_dropout": 0.2,
    "num_layers": 1,
    "fanouts": [10],
    "sample_strategy": "recent",
    "num_snapshots": 1,
    "snapshot_time_window": 0,
    "prop_time": False,
    "use_memory": True,
    "dim_time": 100,
    "dim_embed": 100,
    "dim_memory": 100,
    "batch_size": 4000
}

_tgat_default_config = {
    "dropout": 0.1,
    "att_head": 2,
    "att_dropout": 0.1,
    "num_layers": 2,
    "fanouts": [10, 10],
    "sample_strategy": "uniform",
    "num_snapshots": 1,
    "snapshot_time_window": 0,
    "prop_time": False,
    "use_memory": False,
    "dim_time": 100,
    "dim_embed": 100,
    "batch_size": 600
}

_dysat_default_config = {
    "dropout": 0.1,
    "att_head": 2,
    "att_head": 2,
    "att_dropout": 0.1,
    "num_layers": 2,
    "fanouts": [10, 10],
    "sample_strategy": "uniform",
    "num_snapshots": 3,
    "snapshot_time_window": 10000,
    "prop_time": True,
    "use_memory": False,
    "dim_time": 0,
    "dim_embed": 100,
    "batch_size": 600
}

_graphsage_default_config = {
    "dim_embed": 100,
    "num_layers": 2,
    "aggregator": 'mean',
    "fanouts": [15, 10],
    "sample_strategy": "uniform",
    "num_snapshots": 1,
    "snapshot_time_window": 0,
    "prop_time": False,
    "use_memory": False,
    "is_static": True,
    "batch_size": 1200
}

_gat_default_config = {
    "dropout": 0.1,
    "att_head": 2,
    "att_dropout": 0.1,
    "num_layers": 2,
    "fanouts": [10, 10],
    "sample_strategy": "uniform",
    "num_snapshots": 1,
    "snapshot_time_window": 0,
    "prop_time": False,
    "use_memory": False,
    "dim_time": 0,
    "dim_embed": 100,
<<<<<<< HEAD
    "is_static": True
=======
    "is_static": True,
    "batch_size": 600
>>>>>>> f47de2f7
}

_wiki_default_config = {
    "initial_pool_size": 10 * MiB,
    "maximum_pool_size": 30 * MiB,
    "mem_resource_type": "cuda",
    "minimum_block_size": 18,
    "blocks_to_preallocate": 1024,
    "insertion_policy": "insert",
    "undirected": True,
    "node_feature": False,
    "edge_feature": True,
}

_reddit_default_config = {
    "initial_pool_size": 20 * MiB,
    "maximum_pool_size": 50 * MiB,
    "mem_resource_type": "cuda",
    "minimum_block_size": 62,
    "blocks_to_preallocate": 1024,
    "insertion_policy": "insert",
    "undirected": False,
    "node_feature": True,
    "edge_feature": True,
}

_mooc_default_config = {
    "initial_pool_size": 20 * MiB,
    "maximum_pool_size": 50 * MiB,
    "mem_resource_type": "cuda",
    "minimum_block_size": 59,
    "blocks_to_preallocate": 1024,
    "insertion_policy": "insert",
    "undirected": False,
    "node_feature": False,
    "edge_feature": True,
}

_lastfm_default_config = {
    "initial_pool_size": 50 * MiB,
    "maximum_pool_size": 100 * MiB,
    "mem_resource_type": "cuda",
    "minimum_block_size": 650,
    "blocks_to_preallocate": 1024,
    "insertion_policy": "insert",
    "undirected": False,
    "node_feature": False,
    "edge_feature": True,
}

_gdelt_default_config = {
    "initial_pool_size": 10*GiB,
    "maximum_pool_size": 20*GiB,
    "mem_resource_type": "unified",
    "minimum_block_size": 123,
    "blocks_to_preallocate": 8196,
    "insertion_policy": "insert",
    "undirected": False,
    "node_feature": True,
    "edge_feature": True,
<<<<<<< HEAD
    "batch_size": 600
=======
>>>>>>> f47de2f7
}

_mag_default_config = {
    "initial_pool_size": 5*GiB,
    "maximum_pool_size": 50*GiB,
    "mem_resource_type": "unified",
    "minimum_block_size": 11,
    "blocks_to_preallocate": 65536,
    "insertion_policy": "insert",
    "undirected": False,
    "node_feature": True,
    "edge_feature": False,
}<|MERGE_RESOLUTION|>--- conflicted
+++ resolved
@@ -102,12 +102,8 @@
     "use_memory": False,
     "dim_time": 0,
     "dim_embed": 100,
-<<<<<<< HEAD
-    "is_static": True
-=======
     "is_static": True,
     "batch_size": 600
->>>>>>> f47de2f7
 }
 
 _wiki_default_config = {
@@ -168,10 +164,6 @@
     "undirected": False,
     "node_feature": True,
     "edge_feature": True,
-<<<<<<< HEAD
-    "batch_size": 600
-=======
->>>>>>> f47de2f7
 }
 
 _mag_default_config = {
