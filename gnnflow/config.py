import sys

MB = 1 << 20
GB = 1 << 30


def get_default_config(model: str, dataset: str):
    """
    Get default configuration for a model and dataset.

    Args:
        model: Model name.
        dataset: Name of the dataset.

    Returns:
        Default configuration for the model and dataset.
    """
    model, dataset = model.lower(), dataset.lower()
    assert model in ["tgn", "tgat", "dysat", "graphsage", "gat"] and dataset in [
        "wiki", "reddit", "mooc", "lastfm", "gdelt", "mag"], "Invalid model or dataset."

    mod = sys.modules[__name__]
    return getattr(
        mod, f"_{model}_default_config"), getattr(
        mod, f"_{dataset}_default_config")


_tgn_default_config = {
    "dropout": 0.2,
    "att_head": 2,
    "att_dropout": 0.2,
    "num_layers": 1,
    "fanouts": [10],
    "sample_strategy": "recent",
    "num_snapshots": 1,
    "snapshot_time_window": 0,
    "prop_time": False,
    "use_memory": True,
    "dim_time": 100,
    "dim_embed": 100,
    "dim_memory": 100
}

_tgat_default_config = {
    "dropout": 0.1,
    "att_head": 2,
    "att_dropout": 0.1,
    "num_layers": 2,
    "fanouts": [10, 10],
    "sample_strategy": "uniform",
    "num_snapshots": 1,
    "snapshot_time_window": 0,
    "prop_time": False,
    "use_memory": False,
    "dim_time": 100,
    "dim_embed": 100
}

_dysat_default_config = {
    "dropout": 0.1,
    "att_head": 2,
    "att_head": 2,
    "att_dropout": 0.1,
    "num_layers": 2,
    "fanouts": [10, 10],
    "sample_strategy": "uniform",
    "num_snapshots": 3,
    "snapshot_time_window": 10000,
    "prop_time": True,
    "use_memory": False,
    "dim_time": 0,
    "dim_embed": 100
}

_graphsage_default_config = {
    "dim_embed": 100,
    "num_layers": 3,
    "aggregator": 'mean',
    "fanouts": [15, 10, 5],
    "sample_strategy": "uniform",
    "num_snapshots": 1,
    "snapshot_time_window": 0,
    "prop_time": False,
    "is_static": True
}

_gat_default_config = {
    "dim_embed": 100,
    "num_layers": 2,
    "attn_head": [8, 1],
    "feat_drop": 0.6,
    "attn_drop": 0.6,
    "allow_zero_in_degree": True,
    "fanouts": [15, 10],
    "sample_strategy": "uniform",
    "num_snapshots": 1,
    "snapshot_time_window": 0,
    "prop_time": False,
    "is_static": True
}

_wiki_default_config = {
    "initial_pool_size": 10 * MB,
    "maximum_pool_size": 30 * MB,
    "mem_resource_type": "cuda",
    "minimum_block_size": 18,
    "blocks_to_preallocate": 1024,
    "insertion_policy": "insert",
    "undirected": True,
    "node_feature": False,
    "edge_feature": True,
    "batch_size": 600
}

_reddit_default_config = {
    "initial_pool_size": 20 * MB,
    "maximum_pool_size": 50 * MB,
    "mem_resource_type": "cuda",
    "minimum_block_size": 62,
    "blocks_to_preallocate": 1024,
    "insertion_policy": "insert",
    "undirected": True,
    "node_feature": False,
    "edge_feature": True,
    "batch_size": 600
}

_mooc_default_config = {
    "initial_pool_size": 20 * MB,
    "maximum_pool_size": 50 * MB,
    "mem_resource_type": "cuda",
    "minimum_block_size": 59,
    "blocks_to_preallocate": 1024,
    "insertion_policy": "insert",
    "undirected": False,
    "node_feature": False,
    "edge_feature": True,
    "batch_size": 600
}

_lastfm_default_config = {
    "initial_pool_size": 50 * MB,
    "maximum_pool_size": 100 * MB,
    "mem_resource_type": "cuda",
    "minimum_block_size": 650,
    "blocks_to_preallocate": 1024,
    "insertion_policy": "insert",
    "undirected": False,
    "node_feature": False,
    "edge_feature": True,
    "batch_size": 600
}

_gdelt_default_config = {
    "initial_pool_size": 10*GB,
    "maximum_pool_size": 20*GB,
    "mem_resource_type": "unified",
    "minimum_block_size": 123,
    "blocks_to_preallocate": 8196,
    "insertion_policy": "insert",
    "undirected": False,
    "node_feature": True,
    "edge_feature": True,
    "batch_size": 600
}

_mag_default_config = {
    "initial_pool_size": 50*GB,
    "maximum_pool_size": 300*GB,
    "mem_resource_type": "unified",
<<<<<<< HEAD
    "minimum_block_size": 16,
=======
    "minimum_block_size": 11,
>>>>>>> 56e80410
    "blocks_to_preallocate": 65536,
    "insertion_policy": "insert",
    "undirected": False,
    "node_feature": True,
    "edge_feature": False,
    "batch_size": 4000
}<|MERGE_RESOLUTION|>--- conflicted
+++ resolved
@@ -168,11 +168,7 @@
     "initial_pool_size": 50*GB,
     "maximum_pool_size": 300*GB,
     "mem_resource_type": "unified",
-<<<<<<< HEAD
-    "minimum_block_size": 16,
-=======
     "minimum_block_size": 11,
->>>>>>> 56e80410
     "blocks_to_preallocate": 65536,
     "insertion_policy": "insert",
     "undirected": False,
