--- conflicted
+++ resolved
@@ -7,11 +7,7 @@
 EDGE_CACHE_RATIO="${4:-0.2}" # default 20% of cache
 NODE_CACHE_RATIO="${5:-0.2}" # default 20% of cache
 PARTITION_STRATEGY="${6:-hash}"
-<<<<<<< HEAD
-CHUNKSIZE="${7:-200000000}"
-=======
 DYNAMIC_SCHEDULING="${7:-0}"
->>>>>>> f47de2f7
 
 HOST_NODE_ADDR=172.31.30.101
 HOST_NODE_PORT=29400
@@ -36,13 +32,8 @@
     --rdzv_conf is_host=$IS_HOST \
     offline_edge_prediction_multi_node_kvstore.py --model $MODEL --data $DATA \
     --cache $CACHE --edge-cache-ratio $EDGE_CACHE_RATIO --node-cache-ratio $NODE_CACHE_RATIO\
-<<<<<<< HEAD
-    --partition --ingestion-batch-size 1000000 \
-    --initial-ingestion-batch-size 1500000 \
-=======
     --partition --ingestion-batch-size 10000000 \
     --initial-ingestion-batch-size 100000000 \
->>>>>>> f47de2f7
     --partition-strategy $PARTITION_STRATEGY \
     --num-workers 0"
 
