import argparse
import logging
import math
import os
import random
import time

import numpy as np
import torch
import torch.distributed
import torch.nn
import torch.nn.parallel
import torch.utils.data
from sklearn.metrics import average_precision_score, roc_auc_score
from torch.utils.data import BatchSampler, SequentialSampler

import gnnflow.cache as caches
import gnnflow.distributed
import gnnflow.distributed.graph_services as graph_services
from gnnflow import DynamicGraph
from gnnflow.config import get_default_config
from gnnflow.data import (DistributedBatchSampler, EdgePredictionDataset,
                       RandomStartBatchSampler, default_collate_ndarray)
from gnnflow.distributed.dist_graph import DistributedDynamicGraph
from gnnflow.models.dgnn import DGNN
from gnnflow.temporal_sampler import TemporalSampler
from gnnflow.utils import (EarlyStopMonitor, RandEdgeSampler, build_dynamic_graph,
                        get_pinned_buffers, get_project_root_dir, load_dataset,
                        load_feat, mfgs_to_cuda)

datasets = ['REDDIT', 'GDELT', 'LASTFM', 'MAG', 'MOOC', 'WIKI']
model_names = ['TGN', 'TGAT', 'DySAT']
cache_names = sorted(name for name in caches.__dict__
                     if not name.startswith("__")
                     and callable(caches.__dict__[name]))

parser = argparse.ArgumentParser()
parser.add_argument("--model", choices=model_names, required=True,
                    help="model architecture" + '|'.join(model_names))
parser.add_argument("--data", choices=datasets, required=True,
                    help="dataset:" + '|'.join(datasets))
parser.add_argument("--epoch", help="maximum training epoch",
                    type=int, default=100)
parser.add_argument("--lr", help='learning rate', type=float, default=0.0001)
parser.add_argument("--num-workers", help="num workers for dataloaders",
                    type=int, default=8)
parser.add_argument("--num-chunks", help="number of chunks for batch sampler",
                    type=int, default=8)
parser.add_argument("--print-freq", help="print frequency",
                    type=int, default=100)
parser.add_argument("--seed", type=int, default=42)

# optimization
parser.add_argument("--cache", choices=cache_names, help="feature cache:" +
                    '|'.join(cache_names))
parser.add_argument("--cache-ratio", type=float, default=0,
                    help="cache ratio for feature cache")

# distributed
parser.add_argument("--partition", action="store_true",
                    help="whether to partition the graph")
parser.add_argument("--ingestion-batch-size", type=int, default=1000,
                    help="ingestion batch size")
parser.add_argument("--partition-strategy", type=str, default="roundrobin",
                    help="partition strategy for distributed training")
args = parser.parse_args()

<<<<<<< HEAD

logging.basicConfig(level=logging.INFO)
=======
logging.basicConfig(level=logging.DEBUG)
>>>>>>> 5aa03873
logging.info(args)

checkpoint_path = os.path.join(get_project_root_dir(),
                               '{}.pt'.format(args.model))


def set_seed(seed):
    random.seed(seed)
    np.random.seed(seed)
    torch.manual_seed(seed)
    torch.cuda.manual_seed_all(seed)


set_seed(args.seed)


def evaluate(dataloader, sampler, model, criterion, cache, device):
    model.eval()
    val_losses = list()
    aps = list()
    aucs_mrrs = list()

    with torch.no_grad():
        total_loss = 0
        for target_nodes, ts, eid in dataloader:
            mfgs = sampler.sample(target_nodes, ts)
            mfgs_to_cuda(mfgs, device)
            mfgs = cache.fetch_feature(mfgs)
            pred_pos, pred_neg = model(
                mfgs, eid=eid, edge_feats=cache.edge_feats)
            total_loss += criterion(pred_pos, torch.ones_like(pred_pos))
            total_loss += criterion(pred_neg, torch.zeros_like(pred_neg))
            y_pred = torch.cat([pred_pos, pred_neg], dim=0).sigmoid().cpu()
            y_true = torch.cat(
                [torch.ones(pred_pos.size(0)),
                 torch.zeros(pred_neg.size(0))], dim=0)
            aucs_mrrs.append(roc_auc_score(y_true, y_pred))
            aps.append(average_precision_score(y_true, y_pred))

        val_losses.append(float(total_loss))

    ap = float(torch.tensor(aps).mean())
    auc_mrr = float(torch.tensor(aucs_mrrs).mean())
    return ap, auc_mrr


def main():
    args.distributed = int(os.environ.get('WORLD_SIZE', 0)) > 1
    if args.distributed:
        args.local_rank = int(os.environ['LOCAL_RANK'])
        args.local_world_size = int(os.environ['LOCAL_WORLD_SIZE'])
        torch.cuda.set_device(args.local_rank)
        torch.distributed.init_process_group('gloo')
        args.rank = torch.distributed.get_rank()
        args.world_size = torch.distributed.get_world_size()
        args.num_nodes = args.world_size // args.local_world_size
        args.partition &= args.num_nodes > 1
    else:
        args.local_rank = args.rank = 0
        args.local_world_size = args.world_size = 1

    logging.info("rank: {}, world_size: {}".format(args.rank, args.world_size))

    model_config, data_config = get_default_config(args.model, args.data)

    if args.distributed:
        # graph is stored in shared memory
        data_config["mem_resource_type"] = "shared"

    train_data, val_data, test_data, full_data = load_dataset(args.data)
    train_rand_sampler = RandEdgeSampler(
        train_data['src'].values, train_data['dst'].values)
    val_rand_sampler = RandEdgeSampler(
        full_data['src'].values, full_data['dst'].values)
    test_rand_sampler = RandEdgeSampler(
        full_data['src'].values, full_data['dst'].values)

    train_ds = EdgePredictionDataset(train_data, train_rand_sampler)
    val_ds = EdgePredictionDataset(val_data, val_rand_sampler)
    test_ds = EdgePredictionDataset(test_data, test_rand_sampler)

    batch_size = data_config['batch_size']
    # NB: learning rate is scaled by the number of workers
    args.lr = args.lr * math.sqrt(args.world_size)
    logging.info("batch size: {}, lr: {}".format(batch_size, args.lr))

    if args.distributed:
        train_sampler = DistributedBatchSampler(
            SequentialSampler(train_ds), batch_size=batch_size,
            drop_last=False, rank=args.rank, world_size=args.world_size,
            num_chunks=args.num_chunks)
        val_sampler = DistributedBatchSampler(
            SequentialSampler(val_ds),
            batch_size=batch_size, drop_last=False, rank=args.rank,
            world_size=args.world_size)
    else:
        train_sampler = RandomStartBatchSampler(
            SequentialSampler(train_ds), batch_size=batch_size, drop_last=False)
        val_sampler = BatchSampler(
            SequentialSampler(val_ds), batch_size=batch_size, drop_last=False)

    test_sampler = BatchSampler(
        SequentialSampler(test_ds),
        batch_size=batch_size, drop_last=False)

    train_loader = torch.utils.data.DataLoader(
        train_ds, sampler=train_sampler,
        collate_fn=default_collate_ndarray, num_workers=args.num_workers)
    val_loader = torch.utils.data.DataLoader(
        val_ds, sampler=val_sampler,
        collate_fn=default_collate_ndarray, num_workers=args.num_workers)
    test_loader = torch.utils.data.DataLoader(
        test_ds, sampler=test_sampler,
        collate_fn=default_collate_ndarray, num_workers=args.num_workers)

    if args.partition:
        dgraph = build_dynamic_graph(
            **data_config, device=args.local_rank)
        graph_services.set_dgraph(dgraph)
        dgraph = graph_services.get_dgraph()
        gnnflow.distributed.initialize(args.rank, args.world_size, full_data,
                                    args.ingestion_batch_size, args.partition_strategy,
                                    args.num_nodes, data_config["undirected"])
    else:
        dgraph = build_dynamic_graph(
            **data_config, device=args.local_rank, dataset_df=full_data)

    max_node_id = dgraph.max_vertex_id() + 1
    max_edge_id = dgraph.num_edges()
    # put the features in shared memory when using distributed training
    node_feats, edge_feats = load_feat(
        args.data, shared_memory=args.local_world_size > 1,
        local_rank=args.local_rank, local_world_size=args.local_world_size)

    dim_node = 0 if node_feats is None else node_feats.shape[1]
    dim_edge = 0 if edge_feats is None else edge_feats.shape[1]

    device = torch.device('cuda:{}'.format(args.local_rank))
    logging.debug("device: {}".format(device))


    model = DGNN(dim_node, dim_edge, **model_config, num_nodes=max_node_id,
                 memory_device=device, memory_shared=args.local_world_size > 1)
    model.to(device)
    args.use_memory = model.has_memory()

    if args.partition:
        assert isinstance(dgraph, DistributedDynamicGraph)
        sampler = TemporalSampler(dgraph._dgraph, **model_config)
        graph_services.set_dsampler(sampler)
        sampler = graph_services.get_dsampler()
    else:
        assert isinstance(dgraph, DynamicGraph)
        sampler = TemporalSampler(dgraph, **model_config)

    if args.distributed:
        model = torch.nn.parallel.DistributedDataParallel(
            model, device_ids=[args.local_rank])

    pinned_nfeat_buffs, pinned_efeat_buffs = get_pinned_buffers(
        model_config['fanouts'], model_config['num_snapshots'], batch_size,
        node_feats, edge_feats)

    # Cache
    cache = caches.__dict__[args.cache](args.cache_ratio, max_node_id,
                                        max_edge_id, device,
                                        node_feats, edge_feats,
                                        pinned_nfeat_buffs,
                                        pinned_efeat_buffs)

    # only gnnlab static need to pass param
    if args.cache == 'GNNLabStaticCache':
        cache.init_cache(sampler=sampler, train_df=train_data,
                         pre_sampling_rounds=2)
    else:
        cache.init_cache()

    logging.info("cache mem size: {:.2f} MB".format(
        cache.get_mem_size() / 1000 / 1000))

    optimizer = torch.optim.Adam(model.parameters(), lr=args.lr)
    criterion = torch.nn.BCEWithLogitsLoss()

    best_e = train(train_loader, val_loader, sampler,
                   model, optimizer, criterion, cache, device)

    if args.rank == 0:
        logging.info('Loading model at epoch {}...'.format(best_e))
        model.load_state_dict(torch.load(checkpoint_path))

        ap, auc = evaluate(test_loader, sampler, model,
                           criterion, cache, device)
        logging.info('Test ap:{:4f}  test auc:{:4f}'.format(ap, auc))

    if args.distributed:
        torch.distributed.barrier()


def train(train_loader, val_loader, sampler, model, optimizer, criterion,
          cache, device):
    best_ap = 0
    best_e = 0
    epoch_time_sum = 0
    early_stopper = EarlyStopMonitor()
    logging.info('Start training...')
    for e in range(args.epoch):
        model.train()
        cache.reset()
        total_loss = 0
        cache_edge_ratio_sum = 0
        cache_node_ratio_sum = 0
        total_samples = 0

        epoch_time_start = time.time()
        for i, (target_nodes, ts, eid) in enumerate(train_loader):
            # Sample
            mfgs = sampler.sample(target_nodes, ts)

            # Feature
            mfgs_to_cuda(mfgs, device)
            mfgs = cache.fetch_feature(mfgs)

            # Train
            optimizer.zero_grad()
            pred_pos, pred_neg = model(
                mfgs, eid=eid, edge_feats=cache.edge_feats)

            loss = criterion(pred_pos, torch.ones_like(pred_pos))
            loss += criterion(pred_neg, torch.zeros_like(pred_neg))
            total_loss += float(loss) * len(target_nodes)
            loss.backward()
            optimizer.step()

            cache_edge_ratio_sum += cache.cache_edge_ratio
            cache_node_ratio_sum += cache.cache_node_ratio
            total_samples += len(target_nodes)

            if (i+1) % args.print_freq == 0:
                if args.distributed:
                    metrics = torch.tensor([total_loss, cache_edge_ratio_sum,
                                            cache_node_ratio_sum, total_samples],
                                           device=device)
                    torch.distributed.all_reduce(metrics)
                    metrics /= args.world_size
                    total_loss, cache_edge_ratio_sum, cache_node_ratio_sum, \
                        total_samples = metrics.tolist()

                if args.rank == 0:
                    logging.info('Epoch {:d}/{:d} | Iter {:d}/{:d} | Throughput {:.2f} samples/s | Loss {:.4f} | Cache node ratio {:.4f} | Cache edge ratio {:.4f}'.format(e + 1, args.epoch, i + 1, int(len(
                        train_loader)/args.world_size), total_samples * args.world_size / (time.time() - epoch_time_start), total_loss / (i + 1), cache_node_ratio_sum / (i + 1), cache_edge_ratio_sum / (i + 1)))

        epoch_time = time.time() - epoch_time_start
        epoch_time_sum += epoch_time

        # Validation
        val_start = time.time()
        val_ap, val_auc = evaluate(
            val_loader, sampler, model, criterion, cache, device)

        if args.distributed:
            val_res = torch.tensor([val_ap, val_auc]).to(device)
            torch.distributed.all_reduce(val_res)
            val_res /= args.world_size
            val_ap, val_auc = val_res[0].item(), val_res[1].item()

        val_end = time.time()
        val_time = val_end - val_start

        if args.distributed:
            metrics = torch.tensor([val_ap, val_auc, cache_edge_ratio_sum,
                                    cache_node_ratio_sum, total_samples], device=device)
            torch.distributed.all_reduce(metrics)
            metrics /= args.world_size
            val_ap, val_auc, cache_edge_ratio_sum, cache_node_ratio_sum, \
                total_samples = metrics.tolist()

        if args.rank == 0:
            logging.info("Epoch {:d}/{:d} | Validation ap {:.4f} | Validation auc {:.4f} | Train time {:.2f} s | Validation time {:.2f} s | Train Throughput {:.2f} samples/s | Cache node ratio {:.4f} | Cache edge ratio {:.4f}".format(
                e + 1, args.epoch, val_ap, val_auc, epoch_time, val_time, total_samples * args.world_size / epoch_time, cache_node_ratio_sum / (i + 1), cache_edge_ratio_sum / (i + 1)))

        if args.rank == 0 and e > 1 and val_ap > best_ap:
            best_e = e + 1
            best_ap = val_ap
            torch.save(model.state_dict(), checkpoint_path)
            logging.info(
                "Best val AP: {:.4f} & val AUC: {:.4f}".format(val_ap, val_auc))

        if early_stopper.early_stop_check(val_ap):
            logging.info("Early stop at epoch {}".format(e))
            break

    if args.rank == 0:
        logging.info('Avg epoch time: {}'.format(epoch_time_sum / args.epoch))

    if args.distributed:
        torch.distributed.barrier()

    return best_e


if __name__ == '__main__':
    main()<|MERGE_RESOLUTION|>--- conflicted
+++ resolved
@@ -65,12 +65,7 @@
                     help="partition strategy for distributed training")
 args = parser.parse_args()
 
-<<<<<<< HEAD
-
 logging.basicConfig(level=logging.INFO)
-=======
-logging.basicConfig(level=logging.DEBUG)
->>>>>>> 5aa03873
 logging.info(args)
 
 checkpoint_path = os.path.join(get_project_root_dir(),
