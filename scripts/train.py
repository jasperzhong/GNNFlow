import argparse
from cgi import test
import os
import random
import time
<<<<<<< HEAD
import random
import numpy as np
=======
>>>>>>> 91c88251

import numpy as np
import torch
from sklearn.metrics import average_precision_score, roc_auc_score
from torch.utils.data import BatchSampler, SequentialSampler
from dgnn.cache.cache import Cache

import dgnn.models as models
from dgnn.config import get_default_config
from dgnn.dataset import DynamicGraphDataset, default_collate_ndarray
from dgnn.sampler import BatchSamplerReorder
from dgnn.temporal_sampler import TemporalSampler
from dgnn.utils import (build_dynamic_graph, get_project_root_dir,
                        load_dataset, load_feat, mfgs_to_cuda,
                        node_to_dgl_blocks, RandEdgeSampler, get_pinned_buffers, prepare_input)
import dgnn.cache as caches

model_names = sorted(name for name in models.__dict__
                     if not name.startswith("__")
                     and callable(models.__dict__[name]))
cache_names = sorted(name for name in caches.__dict__
                     if not name.startswith("__")
                     and callable(caches.__dict__[name]))
print(cache_names)

datasets = ['REDDIT', 'GDELT', 'LASTFM', 'MAG', 'MOOC', 'WIKI']

parser = argparse.ArgumentParser()
parser.add_argument('--dataset', type=str,
                    default="REDDIT", help="dataset name")
parser.add_argument("--model", choices=model_names, default='TGN',
                    help="model architecture" +
                    '|'.join(model_names) +
                    '(default: tgn)')
parser.add_argument("--data", choices=datasets,
                    default='REDDIT', help="dataset:" +
                    '|'.join(datasets) + '(default: REDDIT)')
parser.add_argument("--cache", choices=cache_names,
                    default='LFUCache', help="cache:" +
                    '|'.join(cache_names) + '(default: LFUCache)')
parser.add_argument("--epoch", help="training epoch", type=int, default=100)
parser.add_argument("--lr", help='learning rate', type=float, default=0.0001)
parser.add_argument("--batch-size", help="batch size", type=int, default=600)
parser.add_argument("--num-workers", help="num workers", type=int, default=0)
parser.add_argument("--dropout", help="dropout", type=float, default=0.2)
parser.add_argument(
    "--attn-dropout", help="attention dropout", type=float, default=0.2)
parser.add_argument("--deliver-to-neighbors",
                    help='deliver to neighbors', action='store_true',
                    default=False)
parser.add_argument("--use-memory", help='use memory module',
                    action='store_true', default=True)
parser.add_argument("--no-sample", help='do not need sampling',
                    action='store_true', default=False)
parser.add_argument("--prop-time", help='use prop time',
                    action='store_true', default=False)
parser.add_argument("--no-neg", help='not using neg samples in sampling',
                    action='store_true', default=False)
parser.add_argument("--sample-layer", help="sample layer", type=int, default=1)
parser.add_argument("--sample-strategy",
                    help="sample strategy", type=str, default='recent')
parser.add_argument("--sample-neighbor",
                    help="how many neighbors to sample in each layer",
                    type=int, nargs="+", default=[10, 10])
parser.add_argument("--sample-history",
                    help="the number of snapshot", type=int, default=1)
parser.add_argument("--sample-duration",
                    help="snapshot duration", type=int, default=0)
parser.add_argument("--reorder", help="", type=int, default=0)
parser.add_argument("--graph-reverse",
                    help="build undirected graph", type=bool, default=True)
parser.add_argument('--rand_edge_features', type=int, default=0,
                    help='use random edge featrues')
parser.add_argument('--rand_node_features', type=int, default=0,
                    help='use random node featrues')
parser.add_argument("--seed", type=int, default=42)
args = parser.parse_args()


def set_seed(seed):
    random.seed(seed)
    np.random.seed(seed)
    torch.manual_seed(seed)
    torch.cuda.manual_seed_all(seed)


set_seed(args.seed)


def val(dataloader: torch.utils.data.DataLoader, sampler: TemporalSampler,
        model: torch.nn.Module, cache: Cache, node_feats: torch.Tensor,
        edge_feats: torch.Tensor, creterion: torch.nn.Module, neg_samples=1,
        no_neg=False, identity=False, deliver_to_neighbors=False):
    model.eval()
    val_losses = list()
    aps = list()
    aucs_mrrs = list()

    with torch.no_grad():
        total_loss = 0

        mfgs = None
        for i, (target_nodes, ts, eid) in enumerate(dataloader):

            if sampler is not None:
                if no_neg:
                    pos_root_end = target_nodes.shape[0] * 2 // 3
                    mfgs = sampler.sample(
                        target_nodes[:pos_root_end], ts[:pos_root_end])
                else:
                    mfgs = sampler.sample(target_nodes, ts)
            # if identity
            mfgs_deliver_to_neighbors = None
            if identity:
                mfgs_deliver_to_neighbors = mfgs
                mfgs = node_to_dgl_blocks(target_nodes, ts)

            mfgs_to_cuda(mfgs)
            # TODO: update caceh maybe False
            mfgs = cache.fetch_feature(mfgs, update_cache=True)

            pred_pos, pred_neg = model(mfgs, neg_samples)

            total_loss += creterion(pred_pos, torch.ones_like(pred_pos))
            total_loss += creterion(pred_neg, torch.zeros_like(pred_neg))
            y_pred = torch.cat([pred_pos, pred_neg], dim=0).sigmoid().cpu()
            y_true = torch.cat(
                [torch.ones(pred_pos.size(0)),
                 torch.zeros(pred_neg.size(0))], dim=0)
            if neg_samples > 1:
                aucs_mrrs.append(torch.reciprocal(torch.sum(pred_pos.squeeze(
                ) < pred_neg.squeeze().reshape(
                    neg_samples, -1), dim=0) + 1).type(torch.float))
            else:
                aucs_mrrs.append(roc_auc_score(y_true, y_pred))

            aps.append(average_precision_score(y_true, y_pred))

            model.update_mem_mail(target_nodes, ts, edge_feats, eid,
                                  mfgs_deliver_to_neighbors,
                                  deliver_to_neighbors)

        val_losses.append(float(total_loss))

    ap = float(torch.tensor(aps).mean())
    if neg_samples > 1:
        auc_mrr = float(torch.cat(aucs_mrrs).mean())
    else:
        auc_mrr = float(torch.tensor(aucs_mrrs).mean())
    return ap, auc_mrr


# Build Graph, block_size = 1024
path_saver = os.path.join(get_project_root_dir(), '{}.pt'.format(args.model))
<<<<<<< HEAD
train_df, val_df, test_df, df = load_dataset(args.data)
train_rand_sampler = RandEdgeSampler(
    train_df['src'].to_numpy(), train_df['dst'].to_numpy())
val_rand_sampler = RandEdgeSampler(
    val_df['src'].to_numpy(), val_df['dst'].to_numpy())
test_rand_sampler = RandEdgeSampler(
    test_df['src'].to_numpy(), test_df['dst'].to_numpy())

train_ds = DynamicGraphDataset(train_df, train_rand_sampler)
val_ds = DynamicGraphDataset(val_df, val_rand_sampler)
test_ds = DynamicGraphDataset(test_df, test_rand_sampler)
=======
node_feats, edge_feats = load_feat(args.dataset)
train_df, val_df, test_df, df = load_dataset(args.dataset)

train_ds = DynamicGraphDataset(train_df)
val_ds = DynamicGraphDataset(val_df)
test_ds = DynamicGraphDataset(test_df)
>>>>>>> 91c88251

if args.reorder > 0:
    train_sampler = BatchSamplerReorder(
        SequentialSampler(train_ds),
        batch_size=args.batch_size, drop_last=False, num_chunks=args.reorder)
else:
    train_sampler = BatchSampler(
        SequentialSampler(train_ds),
        batch_size=args.batch_size, drop_last=False)

val_sampler = BatchSampler(
    SequentialSampler(val_ds),
    batch_size=args.batch_size, drop_last=False)
test_sampler = BatchSampler(
    SequentialSampler(test_ds),
    batch_size=args.batch_size, drop_last=False)

train_loader = torch.utils.data.DataLoader(
    train_ds, sampler=train_sampler, collate_fn=default_collate_ndarray,
    num_workers=args.num_workers)
val_loader = torch.utils.data.DataLoader(
    val_ds, sampler=val_sampler, collate_fn=default_collate_ndarray,
    num_workers=args.num_workers)
test_loader = torch.utils.data.DataLoader(
    test_ds, sampler=test_sampler, collate_fn=default_collate_ndarray,
    num_workers=args.num_workers)


# use the full data to build graph
config = get_default_config(args.dataset)
dgraph = build_dynamic_graph(
    df, **config,
    add_reverse=args.graph_reverse)

edge_count = dgraph.num_edges() // 2 + 1 if args.graph_reverse else dgraph.num_edges()
node_count = dgraph.num_vertices()
node_feats, edge_feats = load_feat(
    args.data, rand_de=args.rand_edge_features,
    rand_dn=args.rand_node_features,
    edge_count=edge_count, node_count=node_count)
# for test
node_feats = None

gnn_dim_node = 0 if node_feats is None else node_feats.shape[1]
gnn_dim_edge = 0 if edge_feats is None else edge_feats.shape[1]

model = models.__dict__[args.model](
    gnn_dim_node, gnn_dim_edge, dgraph.num_vertices())
model.cuda()

args.arch_identity = args.model in ['JODIE', 'APAN']

# TODO: maybe use dgl's index_select
# so that these pin_buffers is unnecessary
pinned_nfeat_buffs, pinned_efeat_buffs = get_pinned_buffers(
    args.sample_neighbor, args.sample_history, args.batch_size, node_feats, edge_feats)

# Cache
# TODO: cache device: Default cuda:0
cache = caches.__dict__[args.cache](0.2, dgraph.num_vertices(),
                                    edge_count,
                                    node_feats, edge_feats, 'cuda:0',
                                    pinned_nfeat_buffs, pinned_efeat_buffs)

# assert
assert args.sample_layer == model.gnn_layer, "sample layers must match the gnn layers"
assert args.sample_layer == len(
    args.sample_neighbor), "sample layer must match the length of sample_neighbors"

sampler = None

if not args.no_sample:
    sampler = TemporalSampler(dgraph,
                              fanouts=args.sample_neighbor,
                              strategy=args.sample_strategy,
                              num_snapshots=args.sample_history,
                              snapshot_time_window=args.sample_duration,
                              prop_time=args.prop_time,
                              reverse=args.deliver_to_neighbors,
                              seed=args.seed)

# only gnnlab static need to pass param
cache.init_cache()
# cache.init_cache(sampler, train_df, 2)

creterion = torch.nn.BCEWithLogitsLoss()
optimizer = torch.optim.Adam(model.parameters(), lr=args.lr)

best_ap = 0
best_e = 0

epoch_time_sum = 0
with open("profile.txt", "a") as f:
    f.write("\n")
    f.write("Data: {}\n".format(args.data))
    f.write("Cache: {}\n".format(args.cache))
    f.write("strategy: {}\n".format(args.sample_strategy))
for e in range(args.epoch):
    print("Epoch {}".format(e))
    epoch_time_start = time.time()
    total_loss = 0
    sample_time = 0
    feature_time = 0
    train_time = 0
    fetch_all_time = 0
    update_node_time = 0
    update_edge_time = 0
    cache_edge_ratio_sum = 0
    cache_node_ratio_sum = 0
    cuda_time = 0

    if args.reorder > 0:
        train_sampler.reset()

    # init cache every epoch
    # TODO: maybe a better way to init cache in every epoch
    # only edge feature need to re-init between different epochs
    # cache.init_cache(sampler, train_df, 2)

    # TODO: we can overwrite train():
    # a new class inherit torch.nn.Module which has self.mailbox = None.
    # if mailbox is not None. reset!
    model.train()

    model.mailbox_reset()
    time_start = torch.cuda.Event(enable_timing=True)
    sample_end = torch.cuda.Event(enable_timing=True)
    feature_end = torch.cuda.Event(enable_timing=True)
    cuda_end = torch.cuda.Event(enable_timing=True)
    train_end = torch.cuda.Event(enable_timing=True)
    for i, (target_nodes, ts, eid) in enumerate(train_loader):
        time_start.record()
        mfgs = None
        if sampler is not None:
            if args.no_neg:
                pos_root_end = target_nodes.shape[0] * 2 // 3
                mfgs = sampler.sample(
                    target_nodes[:pos_root_end], ts[:pos_root_end])
            else:
                mfgs = sampler.sample(target_nodes, ts)

        # if identity
        mfgs_deliver_to_neighbors = None
        if args.arch_identity:
            mfgs_deliver_to_neighbors = mfgs
            mfgs = node_to_dgl_blocks(target_nodes, ts)
        sample_end.record()

        # mfgs = prepare_input(mfgs, node_feats, edge_feats, combine_first=False)
        mfgs_to_cuda(mfgs)
        cuda_end.record()

        mfgs = cache.fetch_feature(mfgs)
        feature_end.record()
        # Train
        optimizer.zero_grad()

        # move pre_input_mail to forward()
        neg_sample = 0 if args.no_neg else 1
        pred_pos, pred_neg = model(mfgs, neg_samples=neg_sample)

        loss = creterion(pred_pos, torch.ones_like(pred_pos))
        loss += creterion(pred_neg, torch.zeros_like(pred_neg))
        total_loss += float(loss) * args.batch_size
        loss.backward()

        optimizer.step()

        # MailBox Update:
        model.update_mem_mail(target_nodes, ts, edge_feats, eid,
                              mfgs_deliver_to_neighbors,
                              args.deliver_to_neighbors)

        train_end.record()

        sample_time += time_start.elapsed_time(sample_end)
        cuda_time += sample_end.elapsed_time(cuda_end)
        feature_time += cuda_end.elapsed_time(feature_end)
        train_end.synchronize()
        train_time += feature_end.elapsed_time(train_end)
        fetch_all_time += cache.fetch_time
        update_node_time += cache.update_node_time
        update_edge_time += cache.update_edge_time
        cache_edge_ratio_sum += cache.cache_edge_ratio
        cache_node_ratio_sum += cache.cache_node_ratio

    epoch_time_end = time.time()
    epoch_time = epoch_time_end - epoch_time_start
    sample_time /= 1000
    cuda_time /= 1000
    feature_time /= 1000
    train_time /= 1000
    with open("profile.txt", "a") as f:
        f.write("Epoch: {}\n".format(e))
        Epoch_time = 'Epoch time:{:.2f}s; dataloader time:{:.2f}s sample time:{:.2f}s; cuda time:{:.2f}s; feature time: {:.2f}s train time:{:.2f}s.; fetch time:{:.2f}s ; update node time:{:.2f}s; cache node ratio: {:.2f}; cache edge ratio: {:.2f}\n'.format(
            epoch_time, epoch_time - sample_time - feature_time - train_time - cuda_time, sample_time, cuda_time, feature_time, train_time, fetch_all_time, update_node_time, cache_node_ratio_sum / (i + 1), cache_edge_ratio_sum / (i + 1))
        f.write(Epoch_time)
    epoch_time_sum += epoch_time

    # Validation
    print("***Start validation at epoch {}***".format(e))
    val_start = time.time()
    ap, auc = val(val_loader, sampler, model, cache, node_feats,
                  edge_feats, creterion, no_neg=args.no_neg,
                  identity=args.arch_identity,
                  deliver_to_neighbors=args.deliver_to_neighbors)
    val_end = time.time()
    val_time = val_end - val_start
    print("epoch train time: {} ; val time: {}; val ap:{:4f}; val auc:{:4f}"
          .format(epoch_time, val_time, ap, auc))
    if e > 1 and ap > best_ap:
        best_e = e
        best_ap = ap
        torch.save(model.state_dict(), path_saver)
        print("Best val AP: {:.4f} & val AUC: {:.4f}".format(ap, auc))

print('Loading model at epoch {}...'.format(best_e))
model.load_state_dict(torch.load(path_saver))

# To update the memory
if model.use_mailbox():
    model.mailbox_reset()
    val(train_loader, sampler, model, cache, node_feats,
        edge_feats, creterion, no_neg=args.no_neg,
        identity=args.arch_identity,
        deliver_to_neighbors=args.deliver_to_neighbors)
    val(val_loader, sampler, model, cache, node_feats,
        edge_feats, creterion, no_neg=args.no_neg,
        identity=args.arch_identity,
        deliver_to_neighbors=args.deliver_to_neighbors)

ap, auc = val(test_loader, sampler, model, cache, node_feats,
              edge_feats, creterion, no_neg=args.no_neg,
              identity=args.arch_identity,
              deliver_to_neighbors=args.deliver_to_neighbors)
print('\ttest ap:{:4f}  test auc:{:4f}'.format(ap, auc))
print('Avg epoch time: {}'.format(epoch_time_sum / args.epoch))
print("*********************")
print("*********************")<|MERGE_RESOLUTION|>--- conflicted
+++ resolved
@@ -3,12 +3,6 @@
 import os
 import random
 import time
-<<<<<<< HEAD
-import random
-import numpy as np
-=======
->>>>>>> 91c88251
-
 import numpy as np
 import torch
 from sklearn.metrics import average_precision_score, roc_auc_score
@@ -162,7 +156,7 @@
 
 # Build Graph, block_size = 1024
 path_saver = os.path.join(get_project_root_dir(), '{}.pt'.format(args.model))
-<<<<<<< HEAD
+
 train_df, val_df, test_df, df = load_dataset(args.data)
 train_rand_sampler = RandEdgeSampler(
     train_df['src'].to_numpy(), train_df['dst'].to_numpy())
@@ -174,14 +168,7 @@
 train_ds = DynamicGraphDataset(train_df, train_rand_sampler)
 val_ds = DynamicGraphDataset(val_df, val_rand_sampler)
 test_ds = DynamicGraphDataset(test_df, test_rand_sampler)
-=======
-node_feats, edge_feats = load_feat(args.dataset)
-train_df, val_df, test_df, df = load_dataset(args.dataset)
-
-train_ds = DynamicGraphDataset(train_df)
-val_ds = DynamicGraphDataset(val_df)
-test_ds = DynamicGraphDataset(test_df)
->>>>>>> 91c88251
+
 
 if args.reorder > 0:
     train_sampler = BatchSamplerReorder(
