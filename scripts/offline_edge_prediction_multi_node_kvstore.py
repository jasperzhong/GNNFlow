import argparse
import datetime
import logging
import math
import os
import random
import time

import psutil
import numpy as np
import torch
import torch.distributed
import torch.nn
import torch.nn.parallel
import torch.utils.data
from sklearn.metrics import average_precision_score, roc_auc_score
from torch.utils.data import BatchSampler, SequentialSampler

import gnnflow.cache as caches
import gnnflow.distributed
import gnnflow.distributed.graph_services as graph_services
from gnnflow import DynamicGraph
from gnnflow.config import get_default_config
from gnnflow.data import (DistributedBatchSampler, EdgePredictionDataset,
                          RandomStartBatchSampler, default_collate_ndarray)
from gnnflow.distributed.dist_graph import DistributedDynamicGraph
from gnnflow.distributed.kvstore import KVStoreClient
from gnnflow.models.dgnn import DGNN
from gnnflow.temporal_sampler import TemporalSampler
from gnnflow.utils import (EarlyStopMonitor, RandEdgeSampler,
                           build_dynamic_graph, get_pinned_buffers,
                           get_project_root_dir, load_dataset, load_feat, load_partitioned_dataset,
                           mfgs_to_cuda)

datasets = ['REDDIT', 'GDELT', 'LASTFM', 'MAG', 'MOOC', 'WIKI']
model_names = ['TGN', 'TGAT', 'DySAT']
cache_names = sorted(name for name in caches.__dict__
                     if not name.startswith("__")
                     and callable(caches.__dict__[name]))

parser = argparse.ArgumentParser()
parser.add_argument("--model", choices=model_names, required=True,
                    help="model architecture" + '|'.join(model_names))
parser.add_argument("--data", choices=datasets, required=True,
                    help="dataset:" + '|'.join(datasets))
parser.add_argument("--epoch", help="maximum training epoch",
                    type=int, default=100)
parser.add_argument("--lr", help='learning rate', type=float, default=0.00001)
parser.add_argument("--num-workers", help="num workers for dataloaders",
                    type=int, default=8)
parser.add_argument("--num-chunks", help="number of chunks for batch sampler",
                    type=int, default=8)
parser.add_argument("--print-freq", help="print frequency",
                    type=int, default=100)
parser.add_argument("--seed", type=int, default=42)

# optimization
parser.add_argument("--cache", choices=cache_names, help="feature cache:" +
                    '|'.join(cache_names))
parser.add_argument("--cache-ratio", type=float, default=0,
                    help="cache ratio for feature cache")

# distributed
parser.add_argument("--partition", action="store_true",
                    help="whether to partition the graph")
parser.add_argument("--initial-ingestion-batch-size", type=int, default=100000,
                    help="ingestion batch size")
parser.add_argument("--ingestion-batch-size", type=int, default=1000,
                    help="ingestion batch size")
parser.add_argument("--partition-strategy", type=str, default="roundrobin",
                    help="partition strategy for distributed training")

# dataset
parser.add_argument("--chunks", help="num of dataset chunks",
                    type=int, default=1)

args = parser.parse_args()

logging.basicConfig(level=logging.INFO)
logging.info(args)

checkpoint_path = os.path.join(get_project_root_dir(),
                               '{}.pt'.format(args.model))

start = time.time()


def set_seed(seed):
    random.seed(seed)
    np.random.seed(seed)
    torch.manual_seed(seed)
    torch.cuda.manual_seed_all(seed)


set_seed(args.seed)


def evaluate(dataloader, sampler, model, criterion, cache, device):
    model.eval()
    val_losses = list()
    aps = list()
    aucs_mrrs = list()

    with torch.no_grad():
        total_loss = 0
        for target_nodes, ts, eid in dataloader:
            mfgs = sampler.sample(target_nodes, ts)
            mfgs_to_cuda(mfgs, device)
            mfgs = cache.fetch_feature(
                mfgs, eid, target_edge_features=args.use_memory)
            pred_pos, pred_neg = model(
                mfgs, edge_feats=cache.target_edge_features)
            total_loss += criterion(pred_pos, torch.ones_like(pred_pos))
            total_loss += criterion(pred_neg, torch.zeros_like(pred_neg))
            y_pred = torch.cat([pred_pos, pred_neg], dim=0).sigmoid().cpu()
            y_true = torch.cat(
                [torch.ones(pred_pos.size(0)),
                 torch.zeros(pred_neg.size(0))], dim=0)
            aucs_mrrs.append(roc_auc_score(y_true, y_pred))
            aps.append(average_precision_score(y_true, y_pred))

        val_losses.append(float(total_loss))

    ap = float(torch.tensor(aps).mean())
    auc_mrr = float(torch.tensor(aucs_mrrs).mean())
    return ap, auc_mrr


def main():
    args.distributed = int(os.environ.get('WORLD_SIZE', 0)) > 1
    if args.distributed:
        args.local_rank = int(os.environ['LOCAL_RANK'])
        args.local_world_size = int(os.environ['LOCAL_WORLD_SIZE'])
        torch.cuda.set_device(args.local_rank)
        torch.distributed.init_process_group(
            'gloo', timeout=datetime.timedelta(seconds=18000))
        args.rank = torch.distributed.get_rank()
        args.world_size = torch.distributed.get_world_size()
        args.num_nodes = args.world_size // args.local_world_size
        args.partition &= args.num_nodes > 1
        mem = psutil.virtual_memory().percent
        logging.info("memory usage after init process group: {}".format(mem))
    else:
        args.local_rank = args.rank = 0
        args.local_world_size = args.world_size = 1

    logging.info("rank: {}, world_size: {}".format(args.rank, args.world_size))

    model_config, data_config = get_default_config(args.model, args.data)

    if args.distributed:
        # graph is stored in shared memory
        data_config["mem_resource_type"] = "shared"

    mem = psutil.virtual_memory().percent
    logging.info("memory usage: {}".format(mem))
    full_data = None
    node_feats = None
    edge_feats = None
    kvstore_client = None
    args.dim_memory = 0 if 'dim_memory' not in model_config else model_config['dim_memory']
    if args.partition:
        dgraph = build_dynamic_graph(
            **data_config, device=args.local_rank)
        graph_services.set_dgraph(dgraph)
        dgraph = graph_services.get_dgraph()
        mem = psutil.virtual_memory().percent
        logging.info("memory usage: {}".format(mem))
        gnnflow.distributed.initialize(args.rank, args.world_size, full_data,
                                       args.initial_ingestion_batch_size,
                                       args.ingestion_batch_size, args.partition_strategy,
                                       args.num_nodes, data_config["undirected"], args.data,
                                       args.dim_memory, args.chunks)
        # every worker will have a kvstore_client
        dim_node, dim_edge = graph_services.get_dim_node_edge()
        kvstore_client = KVStoreClient(
            dgraph.get_partition_table(),
            dgraph.num_partitions(), args.local_world_size,
            args.local_rank, dim_node, dim_edge, args.dim_memory)
    else:
        dgraph = build_dynamic_graph(
            **data_config, device=args.local_rank, dataset_df=full_data)
        # put the features in shared memory when using distributed training
        node_feats, edge_feats = load_feat(
            args.data, shared_memory=args.distributed,
            local_rank=args.local_rank, local_world_size=args.local_world_size)

        dim_node = 0 if node_feats is None else node_feats.shape[1]
        dim_edge = 0 if edge_feats is None else edge_feats.shape[1]

<<<<<<< HEAD
    num_nodes = dgraph.num_vertices()
    num_edges = dgraph.num_edges()

    logging.info("use chunks build graph done")
    # train_data, val_data, test_data, full_data = load_dataset(args.data)
    # train_rand_sampler = RandEdgeSampler(
    #     train_data['src'].values, train_data['dst'].values)
    # val_rand_sampler = RandEdgeSampler(
    #     full_data['src'].values, full_data['dst'].values)
    # test_rand_sampler = RandEdgeSampler(
    #     full_data['src'].values, full_data['dst'].values)
    train_rand_sampler, val_rand_sampler, test_rand_sampler = graph_services.get_rand_sampler()
    logging.info("make sampler done")
    train_data, val_data, test_data = load_partitioned_dataset(
        args.data, rank=args.rank, world_size=args.world_size)
=======

    num_nodes = dgraph.num_vertices() + 1
    num_edges = dgraph.num_edges()

    logging.info("use chunks build graph done")
    train_data, val_data, test_data, full_data = load_dataset(args.data)
    train_rand_sampler = RandEdgeSampler(
        train_data['src'].values, train_data['dst'].values)
    val_rand_sampler = RandEdgeSampler(
        full_data['src'].values, full_data['dst'].values)
    test_rand_sampler = RandEdgeSampler(
        full_data['src'].values, full_data['dst'].values)
    logging.info("make sampler done")
>>>>>>> fcad2e26
    train_ds = EdgePredictionDataset(train_data, train_rand_sampler)
    val_ds = EdgePredictionDataset(
        val_data, val_rand_sampler)
    test_ds = EdgePredictionDataset(
        test_data, test_rand_sampler)
    logging.info("make dataset done")
    batch_size = data_config['batch_size']
    # NB: learning rate is scaled by the number of workers
    args.lr = args.lr * math.sqrt(args.world_size)
    logging.info("batch size: {}, lr: {}".format(batch_size, args.lr))

    if args.distributed and args.data not in ['GDELT', 'MAG']:
        train_sampler = DistributedBatchSampler(
            SequentialSampler(train_ds), batch_size=batch_size,
            drop_last=False, rank=args.rank, world_size=args.world_size,
            num_chunks=args.num_chunks)
        val_sampler = DistributedBatchSampler(
            SequentialSampler(val_ds),
            batch_size=batch_size, drop_last=False, rank=args.rank,
            world_size=args.world_size)
    else:
        train_sampler = RandomStartBatchSampler(
            SequentialSampler(train_ds), batch_size=batch_size, drop_last=False, world_size=args.world_size)
        val_sampler = BatchSampler(
            SequentialSampler(val_ds), batch_size=batch_size, drop_last=False)

    test_sampler = BatchSampler(
        SequentialSampler(test_ds),
        batch_size=batch_size, drop_last=False)

    train_loader = torch.utils.data.DataLoader(
        train_ds, sampler=train_sampler,
        collate_fn=default_collate_ndarray, num_workers=args.num_workers)
    val_loader = torch.utils.data.DataLoader(
        val_ds, sampler=val_sampler,
        collate_fn=default_collate_ndarray, num_workers=args.num_workers)
    test_loader = torch.utils.data.DataLoader(
        test_ds, sampler=test_sampler,
        collate_fn=default_collate_ndarray, num_workers=args.num_workers)
    logging.info("make dataloader done")
    dataset_end = time.time()

    device = torch.device('cuda:{}'.format(args.local_rank))
    logging.debug("device: {}".format(device))
    logging.info("dim_node: {}, dim_edge: {}".format(dim_node, dim_edge))

    model = DGNN(dim_node, dim_edge, **model_config, num_nodes=num_nodes,
                 memory_device=device, memory_shared=args.distributed,
                 kvstore_client=kvstore_client)
    model.to(device)
    args.use_memory = model.has_memory()
    logging.info("use memory: {}".format(args.use_memory))

    if args.distributed:
        assert isinstance(dgraph, DistributedDynamicGraph)
        sampler = TemporalSampler(dgraph._dgraph, **model_config)
        graph_services.set_dsampler(sampler)
        sampler = graph_services.get_dsampler()
    else:
        assert isinstance(dgraph, DynamicGraph)
        sampler = TemporalSampler(dgraph, **model_config)
    build_graph_end = time.time()
    if args.distributed:
        model = torch.nn.parallel.DistributedDataParallel(
            model, device_ids=[args.local_rank], find_unused_parameters=True)

    # pinned_nfeat_buffs, pinned_efeat_buffs = None, None
    pinned_nfeat_buffs, pinned_efeat_buffs = get_pinned_buffers(
        model_config['fanouts'], model_config['num_snapshots'], batch_size,
        dim_node, dim_edge)

    # Cache
    cache = caches.__dict__[args.cache](args.cache_ratio, num_nodes,
                                        num_edges, device,
                                        node_feats, edge_feats,
                                        dim_node, dim_edge,
                                        pinned_nfeat_buffs,
                                        pinned_efeat_buffs,
                                        kvstore_client,
                                        args.partition)

    # only gnnlab static need to pass param
    if args.cache == 'GNNLabStaticCache':
        cache.init_cache(sampler=sampler, train_df=train_data,
                         pre_sampling_rounds=2)
    else:
        cache.init_cache()

    logging.info("cache mem size: {:.2f} MB".format(
        cache.get_mem_size() / 1000 / 1000))

    optimizer = torch.optim.Adam(model.parameters(), lr=args.lr)
    criterion = torch.nn.BCEWithLogitsLoss()
    before_train_end = time.time()
    logging.info("load time: {}".format(dataset_end - start))
    logging.info("build graph time: {}".format(build_graph_end - dataset_end))
    logging.info("other time: {}".format(before_train_end - build_graph_end))
    logging.info("init time: {}".format(build_graph_end - start))
    logging.info("before train time: {}".format(before_train_end - start))
    best_e = train(train_loader, val_loader, sampler,
                   model, optimizer, criterion, cache, device)

    if args.rank == 0:
        logging.info('Loading model at epoch {}...'.format(best_e))
        model.load_state_dict(torch.load(checkpoint_path))

        ap, auc = evaluate(test_loader, sampler, model,
                           criterion, cache, device)
        logging.info('Test ap:{:4f}  test auc:{:4f}'.format(ap, auc))

    if args.distributed:
        torch.distributed.barrier()


def train(train_loader, val_loader, sampler, model, optimizer, criterion,
          cache, device):
    best_ap = 0
    best_e = 0
    epoch_time_sum = 0
    early_stopper = EarlyStopMonitor()
    logging.info('Start training...')
    for e in range(args.epoch):
        model.train()
        # TODO: now reset do nothing when using distributed
        cache.reset()
        total_loss = 0
        cache_edge_ratio_sum = 0
        cache_node_ratio_sum = 0
        total_samples = 0

        epoch_time_start = time.time()
        for i, (target_nodes, ts, eid) in enumerate(train_loader):
            # Sample
            mfgs = sampler.sample(target_nodes, ts)

            # Feature
            mfgs_to_cuda(mfgs, device)
            mfgs = cache.fetch_feature(
                mfgs, eid, target_edge_features=args.use_memory)
            # Train
            optimizer.zero_grad()
            pred_pos, pred_neg = model(
                mfgs, edge_feats=cache.target_edge_features)

            loss = criterion(pred_pos, torch.ones_like(pred_pos))
            loss += criterion(pred_neg, torch.zeros_like(pred_neg))
            total_loss += float(loss) * len(target_nodes)
            loss.backward()
            optimizer.step()

            cache_edge_ratio_sum += cache.cache_edge_ratio
            cache_node_ratio_sum += cache.cache_node_ratio
            total_samples += len(target_nodes)

            if (i+1) % args.print_freq == 0:
                if args.distributed:
                    metrics = torch.tensor([total_loss, cache_edge_ratio_sum,
                                            cache_node_ratio_sum, total_samples],
                                           device=device)
                    torch.distributed.all_reduce(metrics)
                    metrics /= args.world_size
                    total_loss, cache_edge_ratio_sum, cache_node_ratio_sum, \
                        total_samples = metrics.tolist()

                if args.rank == 0:
                    logging.info('Epoch {:d}/{:d} | Iter {:d}/{:d} | Throughput {:.2f} samples/s | Loss {:.4f} | Cache node ratio {:.4f} | Cache edge ratio {:.4f}'.format(e + 1, args.epoch, i + 1, int(len(
                        train_loader)/args.world_size), total_samples * args.world_size / (time.time() - epoch_time_start), total_loss / (i + 1), cache_node_ratio_sum / (i + 1), cache_edge_ratio_sum / (i + 1)))

        epoch_time = time.time() - epoch_time_start
        epoch_time_sum += epoch_time

        # Validation
        val_start = time.time()
        val_ap, val_auc = evaluate(
            val_loader, sampler, model, criterion, cache, device)

        if args.distributed:
            val_res = torch.tensor([val_ap, val_auc]).to(device)
            torch.distributed.all_reduce(val_res)
            val_res /= args.world_size
            val_ap, val_auc = val_res[0].item(), val_res[1].item()

        val_end = time.time()
        val_time = val_end - val_start

        if args.distributed:
            metrics = torch.tensor([val_ap, val_auc, cache_edge_ratio_sum,
                                    cache_node_ratio_sum, total_samples], device=device)
            torch.distributed.all_reduce(metrics)
            metrics /= args.world_size
            val_ap, val_auc, cache_edge_ratio_sum, cache_node_ratio_sum, \
                total_samples = metrics.tolist()

        if args.rank == 0:
            logging.info("Epoch {:d}/{:d} | Validation ap {:.4f} | Validation auc {:.4f} | Train time {:.2f} s | Validation time {:.2f} s | Train Throughput {:.2f} samples/s | Cache node ratio {:.4f} | Cache edge ratio {:.4f}".format(
                e + 1, args.epoch, val_ap, val_auc, epoch_time, val_time, total_samples * args.world_size / epoch_time, cache_node_ratio_sum / (i + 1), cache_edge_ratio_sum / (i + 1)))

        if args.rank == 0 and e > 1 and val_ap > best_ap:
            best_e = e + 1
            best_ap = val_ap
            torch.save(model.state_dict(), checkpoint_path)
            logging.info(
                "Best val AP: {:.4f} & val AUC: {:.4f}".format(val_ap, val_auc))

        if early_stopper.early_stop_check(val_ap):
            logging.info("Early stop at epoch {}".format(e))
            break

    if args.rank == 0:
        logging.info('Avg epoch time: {}'.format(epoch_time_sum / args.epoch))

    if args.distributed:
        torch.distributed.barrier()

    return best_e


if __name__ == '__main__':
    main()<|MERGE_RESOLUTION|>--- conflicted
+++ resolved
@@ -188,8 +188,7 @@
         dim_node = 0 if node_feats is None else node_feats.shape[1]
         dim_edge = 0 if edge_feats is None else edge_feats.shape[1]
 
-<<<<<<< HEAD
-    num_nodes = dgraph.num_vertices()
+    num_nodes = dgraph.num_vertices() + 1
     num_edges = dgraph.num_edges()
 
     logging.info("use chunks build graph done")
@@ -204,21 +203,6 @@
     logging.info("make sampler done")
     train_data, val_data, test_data = load_partitioned_dataset(
         args.data, rank=args.rank, world_size=args.world_size)
-=======
-
-    num_nodes = dgraph.num_vertices() + 1
-    num_edges = dgraph.num_edges()
-
-    logging.info("use chunks build graph done")
-    train_data, val_data, test_data, full_data = load_dataset(args.data)
-    train_rand_sampler = RandEdgeSampler(
-        train_data['src'].values, train_data['dst'].values)
-    val_rand_sampler = RandEdgeSampler(
-        full_data['src'].values, full_data['dst'].values)
-    test_rand_sampler = RandEdgeSampler(
-        full_data['src'].values, full_data['dst'].values)
-    logging.info("make sampler done")
->>>>>>> fcad2e26
     train_ds = EdgePredictionDataset(train_data, train_rand_sampler)
     val_ds = EdgePredictionDataset(
         val_data, val_rand_sampler)
