--- conflicted
+++ resolved
@@ -147,93 +147,6 @@
 
     # full_data = None
     train_end, val_end, full_data = load_dataset(args.data)
-    node_feats = None
-    edge_feats = None
-    kvstore_client = None
-    args.dim_memory = 0 if 'dim_memory' not in model_config else model_config[
-        'dim_memory']
-    if args.partition:
-        dgraph = build_dynamic_graph(
-            **data_config, device=args.local_rank)
-        graph_services.set_dgraph(dgraph)
-        dgraph = graph_services.get_dgraph()
-        gnnflow.distributed.initialize(args.rank, args.world_size, full_data,
-                                       args.ingestion_batch_size, args.partition_strategy,
-                                       args.num_nodes, data_config["undirected"], args.data,
-                                       args.dim_memory)
-        # every worker will have a kvstore_client
-        dim_node, dim_edge = graph_services.get_dim_node_edge()
-        kvstore_client = KVStoreClient(
-            dgraph.get_partition_table(),
-            dgraph.num_partitions(), args.local_world_size,
-            args.local_rank, dim_node, dim_edge, args.dim_memory)
-    else:
-        dgraph = build_dynamic_graph(
-            **data_config, device=args.local_rank, dataset_df=full_data)
-        # put the features in shared memory when using distributed training
-        node_feats, edge_feats = load_feat(
-            args.data, shared_memory=args.distributed,
-            local_rank=args.local_rank, local_world_size=args.local_world_size)
-
-        dim_node = 0 if node_feats is None else node_feats.shape[1]
-        dim_edge = 0 if edge_feats is None else edge_feats.shape[1]
-
-    num_nodes = dgraph.num_vertices()
-    num_edges = dgraph.num_edges()
-
-    logging.info("use trunks build graph done")
-    train_end, val_end, full_data = load_dataset(args.data)
-    train_rand_sampler = RandEdgeSampler(
-        full_data['src'][:train_end].values, full_data['dst'][:train_end].values)
-    val_rand_sampler = RandEdgeSampler(
-        full_data['src'].values, full_data['dst'].values)
-    test_rand_sampler = RandEdgeSampler(
-        full_data['src'].values, full_data['dst'].values)
-    logging.info("make sampler done")
-    train_ds = EdgePredictionDataset(full_data[:train_end], train_rand_sampler)
-    val_ds = EdgePredictionDataset(
-        full_data[train_end:val_end], val_rand_sampler)
-    test_ds = EdgePredictionDataset(
-        full_data[val_end:], test_rand_sampler)
-    logging.info("make dataset done")
-    batch_size = data_config['batch_size']
-    # NB: learning rate is scaled by the number of workers
-    args.lr = args.lr * math.sqrt(args.world_size)
-    logging.info("batch size: {}, lr: {}".format(batch_size, args.lr))
-
-    if args.distributed:
-        train_sampler = DistributedBatchSampler(
-            SequentialSampler(train_ds), batch_size=batch_size,
-            drop_last=False, rank=args.rank, world_size=args.world_size,
-            num_chunks=args.num_chunks)
-        val_sampler = DistributedBatchSampler(
-            SequentialSampler(val_ds),
-            batch_size=batch_size, drop_last=False, rank=args.rank,
-            world_size=args.world_size)
-    else:
-        train_sampler = RandomStartBatchSampler(
-            SequentialSampler(train_ds), batch_size=batch_size, drop_last=False)
-        val_sampler = BatchSampler(
-            SequentialSampler(val_ds), batch_size=batch_size, drop_last=False)
-
-    test_sampler = BatchSampler(
-        SequentialSampler(test_ds),
-        batch_size=batch_size, drop_last=False)
-
-    train_loader = torch.utils.data.DataLoader(
-        train_ds, sampler=train_sampler,
-        collate_fn=default_collate_ndarray, num_workers=args.num_workers)
-    val_loader = torch.utils.data.DataLoader(
-        val_ds, sampler=val_sampler,
-        collate_fn=default_collate_ndarray, num_workers=args.num_workers)
-    test_loader = torch.utils.data.DataLoader(
-        test_ds, sampler=test_sampler,
-        collate_fn=default_collate_ndarray, num_workers=args.num_workers)
-<<<<<<< HEAD
-    logging.info("make dataloader done")
-    dataset_end = time.time()
-=======
-
     node_feats = None
     edge_feats = None
     kvstore_client = None
@@ -267,7 +180,57 @@
 
     num_nodes = dgraph.num_vertices()
     num_edges = dgraph.num_edges()
->>>>>>> 56e80410
+
+    logging.info("use trunks build graph done")
+    train_end, val_end, full_data = load_dataset(args.data)
+    train_rand_sampler = RandEdgeSampler(
+        full_data['src'][:train_end].values, full_data['dst'][:train_end].values)
+    val_rand_sampler = RandEdgeSampler(
+        full_data['src'].values, full_data['dst'].values)
+    test_rand_sampler = RandEdgeSampler(
+        full_data['src'].values, full_data['dst'].values)
+    logging.info("make sampler done")
+    train_ds = EdgePredictionDataset(full_data[:train_end], train_rand_sampler)
+    val_ds = EdgePredictionDataset(
+        full_data[train_end:val_end], val_rand_sampler)
+    test_ds = EdgePredictionDataset(
+        full_data[val_end:], test_rand_sampler)
+    logging.info("make dataset done")
+    batch_size = data_config['batch_size']
+    # NB: learning rate is scaled by the number of workers
+    args.lr = args.lr * math.sqrt(args.world_size)
+    logging.info("batch size: {}, lr: {}".format(batch_size, args.lr))
+
+    if args.distributed:
+        train_sampler = DistributedBatchSampler(
+            SequentialSampler(train_ds), batch_size=batch_size,
+            drop_last=False, rank=args.rank, world_size=args.world_size,
+            num_chunks=args.num_chunks)
+        val_sampler = DistributedBatchSampler(
+            SequentialSampler(val_ds),
+            batch_size=batch_size, drop_last=False, rank=args.rank,
+            world_size=args.world_size)
+    else:
+        train_sampler = RandomStartBatchSampler(
+            SequentialSampler(train_ds), batch_size=batch_size, drop_last=False)
+        val_sampler = BatchSampler(
+            SequentialSampler(val_ds), batch_size=batch_size, drop_last=False)
+
+    test_sampler = BatchSampler(
+        SequentialSampler(test_ds),
+        batch_size=batch_size, drop_last=False)
+
+    train_loader = torch.utils.data.DataLoader(
+        train_ds, sampler=train_sampler,
+        collate_fn=default_collate_ndarray, num_workers=args.num_workers)
+    val_loader = torch.utils.data.DataLoader(
+        val_ds, sampler=val_sampler,
+        collate_fn=default_collate_ndarray, num_workers=args.num_workers)
+    test_loader = torch.utils.data.DataLoader(
+        test_ds, sampler=test_sampler,
+        collate_fn=default_collate_ndarray, num_workers=args.num_workers)
+    logging.info("make dataloader done")
+    dataset_end = time.time()
 
     device = torch.device('cuda:{}'.format(args.local_rank))
     logging.debug("device: {}".format(device))
