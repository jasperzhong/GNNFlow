import argparse
import datetime
import logging
import math
import os
import random
import time

import numpy as np
import psutil
import torch
import torch.distributed
import torch.distributed.rpc
import torch.nn
import torch.nn.parallel
import torch.utils.data
from sklearn.metrics import average_precision_score, roc_auc_score
from torch.utils.data import BatchSampler, SequentialSampler

import gnnflow.cache as caches
import gnnflow.distributed
import gnnflow.distributed.graph_services as graph_services
from gnnflow import DynamicGraph
from gnnflow.config import get_default_config
from gnnflow.data import (DistributedBatchSampler, EdgePredictionDataset,
                          RandomStartBatchSampler, default_collate_ndarray)
from gnnflow.distributed.dist_graph import DistributedDynamicGraph
from gnnflow.distributed.kvstore import KVStoreClient
from gnnflow.models.dgnn import DGNN
from gnnflow.temporal_sampler import TemporalSampler
from gnnflow.utils import (EarlyStopMonitor, build_dynamic_graph, get_pinned_buffers,
                           get_project_root_dir,  load_feat,
                           load_partitioned_dataset, mfgs_to_cuda)

datasets = ['REDDIT', 'GDELT', 'LASTFM', 'MAG', 'MOOC', 'WIKI']
model_names = ['TGN', 'TGAT', 'DySAT']
cache_names = sorted(name for name in caches.__dict__
                     if not name.startswith("__")
                     and callable(caches.__dict__[name]))

parser = argparse.ArgumentParser()
parser.add_argument("--model", choices=model_names, required=True,
                    help="model architecture" + '|'.join(model_names))
parser.add_argument("--data", choices=datasets, required=True,
                    help="dataset:" + '|'.join(datasets))
parser.add_argument("--epoch", help="maximum training epoch",
                    type=int, default=100)
parser.add_argument("--lr", help='learning rate', type=float, default=0.00001)
parser.add_argument("--num-workers", help="num workers for dataloaders",
                    type=int, default=0)
parser.add_argument("--num-chunks", help="number of chunks for batch sampler",
                    type=int, default=8)
parser.add_argument("--print-freq", help="print frequency",
                    type=int, default=100)
parser.add_argument("--seed", type=int, default=42)

# optimization
parser.add_argument("--cache", choices=cache_names, help="feature cache:" +
                    '|'.join(cache_names))
parser.add_argument("--edge-cache-ratio", type=float, default=0,
                    help="edge cache ratio for feature cache")
parser.add_argument("--node-cache-ratio", type=float, default=0,
                    help="node cache ratio for feature cache")

# distributed
parser.add_argument("--partition", action="store_true",
                    help="whether to partition the graph")
parser.add_argument("--initial-ingestion-batch-size", type=int, default=100000,
                    help="ingestion batch size")
parser.add_argument("--ingestion-batch-size", type=int, default=1000,
                    help="ingestion batch size")
parser.add_argument("--partition-strategy", type=str, default="roundrobin",
                    help="partition strategy for distributed training")
parser.add_argument("--dynamic-scheduling", action="store_true",
                    help="whether to use dynamic scheduling")
parser.add_argument("--not-partition-train-data", action="store_true",
                    help="whether not to partition the training data")


# dataset
parser.add_argument("--chunks", help="num of dataset chunks",
                    type=int, default=1)

args = parser.parse_args()

logging.basicConfig(level=logging.INFO)
logging.info(args)

checkpoint_path = os.path.join(get_project_root_dir(),
                               '{}.pt'.format(args.model))

start = time.time()


def set_seed(seed):
    random.seed(seed)
    np.random.seed(seed)
    torch.manual_seed(seed)
    torch.cuda.manual_seed_all(seed)


def evaluate(dataloader, sampler, model, criterion, cache, device):
    model.eval()
    val_losses = list()
    aps = list()
    aucs_mrrs = list()

    with torch.no_grad():
        total_loss = 0
        for target_nodes, ts, eid in dataloader:
            mfgs = sampler.sample(target_nodes, ts)
            mfgs_to_cuda(mfgs, device)
            mfgs = cache.fetch_feature(
                mfgs, eid, target_edge_features=args.use_memory)
            pred_pos, pred_neg = model(mfgs)
            if args.use_memory:
                # NB: no need to do backward here
                # use one function
                model.module.memory.update_mem_mail(
                    **model.module.last_updated, edge_feats=cache.target_edge_features,
                    neg_sample_ratio=1)
            total_loss += criterion(pred_pos, torch.ones_like(pred_pos))
            total_loss += criterion(pred_neg, torch.zeros_like(pred_neg))
            y_pred = torch.cat([pred_pos, pred_neg], dim=0).sigmoid().cpu()
            y_true = torch.cat(
                [torch.ones(pred_pos.size(0)),
                 torch.zeros(pred_neg.size(0))], dim=0)
            aucs_mrrs.append(roc_auc_score(y_true, y_pred))
            aps.append(average_precision_score(y_true, y_pred))

        val_losses.append(float(total_loss))

    ap = float(torch.tensor(aps).mean())
    auc_mrr = float(torch.tensor(aucs_mrrs).mean())
    return ap, auc_mrr


def main():
    args.distributed = int(os.environ.get('WORLD_SIZE', 0)) > 1
    if args.distributed:
        args.local_rank = int(os.environ['LOCAL_RANK'])
        args.local_world_size = int(os.environ['LOCAL_WORLD_SIZE'])
        torch.cuda.set_device(args.local_rank)
        torch.distributed.init_process_group(
            'gloo', timeout=datetime.timedelta(seconds=36000))
        args.rank = torch.distributed.get_rank()
        args.world_size = torch.distributed.get_world_size()
        args.num_nodes = args.world_size // args.local_world_size
        args.partition &= args.num_nodes > 1
        mem = psutil.virtual_memory().percent
        logging.info("memory usage after init process group: {}".format(mem))
    else:
        args.local_rank = args.rank = 0
        args.local_world_size = args.world_size = 1

    logging.info("rank: {}, world_size: {}".format(args.rank, args.world_size))

    set_seed(args.seed + args.rank)

    model_config, data_config = get_default_config(args.model, args.data)
    args.use_memory = model_config['use_memory']

    if args.distributed:
        # graph is stored in shared memory
        data_config["mem_resource_type"] = "shared"

    mem = psutil.virtual_memory().percent
    logging.info("memory usage: {}".format(mem))
    full_data = None
    node_feats = None
    edge_feats = None
    kvstore_client = None
    args.dim_memory = 0 if 'dim_memory' not in model_config else model_config['dim_memory']
    if args.partition:
        dgraph = build_dynamic_graph(
            **data_config, device=args.local_rank)
        graph_services.set_dgraph(dgraph)
        dgraph = graph_services.get_dgraph()
        mem = psutil.virtual_memory().percent
        logging.info("memory usage: {}".format(mem))
        gnnflow.distributed.initialize(args.rank, args.world_size, full_data,
                                       args.initial_ingestion_batch_size,
                                       args.ingestion_batch_size, args.partition_strategy,
                                       args.num_nodes, data_config["undirected"], args.data,
                                       args.dim_memory, args.chunks, not args.not_partition_train_data)
        # every worker will have a kvstore_client
        dim_node, dim_edge = graph_services.get_dim_node_edge()
        kvstore_client = KVStoreClient(
            dgraph.get_partition_table(),
            dgraph.num_partitions(), args.local_world_size,
            args.local_rank, dim_node, dim_edge, args.dim_memory)
    else:
        dgraph = build_dynamic_graph(
            **data_config, device=args.local_rank, dataset_df=full_data)
        # put the features in shared memory when using distributed training
        node_feats, edge_feats = load_feat(
            args.data, shared_memory=args.distributed,
            local_rank=args.local_rank, local_world_size=args.local_world_size)

        dim_node = 0 if node_feats is None else node_feats.shape[1]
        dim_edge = 0 if edge_feats is None else edge_feats.shape[1]

    num_nodes = dgraph.max_vertex_id() + 1
    logging.info("max_vertex id {}".format(dgraph.max_vertex_id()))
    logging.info("num vertices: {}".format(dgraph.num_vertices()))
    num_edges = dgraph.num_edges()

    logging.info("use chunks build graph done")
    train_rand_sampler, val_rand_sampler, test_rand_sampler = graph_services.get_rand_sampler()
    logging.info("make sampler done")
    mem = psutil.virtual_memory().percent
    logging.info("memory usage: {}".format(mem))

    train_data, val_data, test_data = load_partitioned_dataset(
        args.data, rank=args.rank, world_size=args.world_size,
        partition_train_data=not args.not_partition_train_data)
    if not args.not_partition_train_data:
        train_data = graph_services.get_train_data()

    train_ds = EdgePredictionDataset(train_data, train_rand_sampler)
    val_ds = EdgePredictionDataset(
        val_data, val_rand_sampler)
    test_ds = EdgePredictionDataset(
        test_data, test_rand_sampler)
    logging.info("make dataset done")
    mem = psutil.virtual_memory().percent
    logging.info("memory usage: {}".format(mem))
    batch_size = data_config['batch_size']
    # NB: learning rate is scaled by the number of workers
    args.lr = args.lr * math.sqrt(args.world_size)
    logging.info("batch size: {}, lr: {}".format(batch_size, args.lr))

<<<<<<< HEAD
    if args.distributed and args.data not in ['GDELT', 'MAG', 'REDDIT']:
=======
    if args.distributed and args.data not in ['REDDIT', 'GDELT', 'MAG']:
>>>>>>> 4b111456
        train_sampler = DistributedBatchSampler(
            SequentialSampler(train_ds), batch_size=batch_size,
            drop_last=False, rank=args.rank, world_size=args.world_size,
            num_chunks=args.num_chunks)
        val_sampler = DistributedBatchSampler(
            SequentialSampler(val_ds),
            batch_size=batch_size, drop_last=False, rank=args.rank,
            world_size=args.world_size)
    else:
        train_sampler = RandomStartBatchSampler(
            SequentialSampler(train_ds), batch_size=batch_size, drop_last=False, world_size=args.world_size)
        val_sampler = BatchSampler(
            SequentialSampler(val_ds), batch_size=batch_size, drop_last=False)

    test_sampler = BatchSampler(
        SequentialSampler(test_ds),
        batch_size=batch_size, drop_last=False)

    train_loader = torch.utils.data.DataLoader(
        train_ds, sampler=train_sampler,
        collate_fn=default_collate_ndarray, num_workers=args.num_workers)
    val_loader = torch.utils.data.DataLoader(
        val_ds, sampler=val_sampler,
        collate_fn=default_collate_ndarray, num_workers=args.num_workers)
    test_loader = torch.utils.data.DataLoader(
        test_ds, sampler=test_sampler,
        collate_fn=default_collate_ndarray, num_workers=args.num_workers)
    logging.info("make dataloader done")
    dataset_end = time.time()

    device = torch.device('cuda:{}'.format(args.local_rank))
    logging.debug("device: {}".format(device))
    logging.info("dim_node: {}, dim_edge: {}".format(dim_node, dim_edge))
    mem = psutil.virtual_memory().percent
    logging.info("memory usage: {}".format(mem))
    model = DGNN(dim_node, dim_edge, **model_config, num_nodes=num_nodes,
                 memory_device=device, memory_shared=args.distributed,
                 kvstore_client=kvstore_client)
    model.to(device)
    args.use_memory = model.has_memory()
    logging.info("use memory: {}".format(args.use_memory))

    if args.distributed:
        assert isinstance(dgraph, DistributedDynamicGraph)
        sampler = TemporalSampler(dgraph._dgraph, **model_config)
        graph_services.set_dsampler(sampler, args.dynamic_scheduling)
        sampler = graph_services.get_dsampler()
    else:
        assert isinstance(dgraph, DynamicGraph)
        sampler = TemporalSampler(dgraph, **model_config)
    build_graph_end = time.time()
    if args.distributed:
        model = torch.nn.parallel.DistributedDataParallel(
            model, device_ids=[args.local_rank], find_unused_parameters=False)

    # pinned_nfeat_buffs, pinned_efeat_buffs = None, None
    pinned_nfeat_buffs, pinned_efeat_buffs = get_pinned_buffers(
        model_config['fanouts'], model_config['num_snapshots'], batch_size,
        dim_node, dim_edge)

    # Cache
    cache = caches.__dict__[args.cache](args.edge_cache_ratio,
                                        args.node_cache_ratio,
                                        num_nodes,
                                        num_edges, device,
                                        node_feats, edge_feats,
                                        dim_node, dim_edge,
                                        pinned_nfeat_buffs,
                                        pinned_efeat_buffs,
                                        kvstore_client,
                                        args.partition)

    # only gnnlab static need to pass param
    if args.cache == 'GNNLabStaticCache':
        cache.init_cache(sampler=sampler, train_df=train_data,
                         pre_sampling_rounds=2)
    else:
        cache.init_cache()

    logging.info("cache mem size: {:.2f} MB".format(
        cache.get_mem_size() / 1000 / 1000))

    optimizer = torch.optim.Adam(model.parameters(), lr=args.lr)
    criterion = torch.nn.BCEWithLogitsLoss()
    before_train_end = time.time()
    logging.info("load time: {}".format(dataset_end - start))
    logging.info("build graph time: {}".format(build_graph_end - dataset_end))
    logging.info("other time: {}".format(before_train_end - build_graph_end))
    logging.info("init time: {}".format(build_graph_end - start))
    logging.info("before train time: {}".format(before_train_end - start))
    mem = psutil.virtual_memory().percent
    logging.info("memory usage: {}".format(mem))
    best_e = train(train_loader, val_loader, sampler,
                   model, optimizer, criterion, cache, device)

    if args.rank == 0:
        logging.info('Loading model at epoch {}...'.format(best_e))
        model.load_state_dict(torch.load(checkpoint_path))

        ap, auc = evaluate(test_loader, sampler, model,
                           criterion, cache, device)
        logging.info('Test ap:{:4f}  test auc:{:4f}'.format(ap, auc))

    if args.distributed:
        torch.distributed.barrier()
        torch.distributed.rpc.shutdown()


def train(train_loader, val_loader, sampler, model, optimizer, criterion,
          cache, device):
    best_ap = 0
    best_e = 0
    epoch_time_sum = 0
    all_total_samples = 0
    early_stopper = EarlyStopMonitor()
    logging.info('Start training... distributed: {}'.format(args.distributed))
    logging.info('train_loader_len={}, val_load_len={}'.format(
        len(train_loader), len(val_loader)))
    for e in range(args.epoch):
        model.train()
        cache.reset()
        if e > 0:
            model.module.reset()
        total_loss = 0
        cache_edge_ratio_sum = 0
        cache_node_ratio_sum = 0
        total_samples = 0
        cv_sampling_time = 0

        epoch_time_start = time.time()
        for i, (target_nodes, ts, eid) in enumerate(train_loader):
            # Sample
            mfgs = sampler.sample(target_nodes, ts)

            # Feature
            mfgs_to_cuda(mfgs, device)
            mfgs = cache.fetch_feature(
                mfgs, eid, target_edge_features=args.use_memory)
            # Train
            optimizer.zero_grad()
            pred_pos, pred_neg = model(mfgs)

            if args.use_memory:
                # NB: no need to do backward here
                with torch.no_grad():
                    # use one function
                    model.module.memory.update_mem_mail(
                        **model.module.last_updated, edge_feats=cache.target_edge_features,
                        neg_sample_ratio=1)

            loss = criterion(pred_pos, torch.ones_like(pred_pos))
            loss += criterion(pred_neg, torch.zeros_like(pred_neg))
            total_loss += float(loss) * len(target_nodes)
            loss.backward()
            optimizer.step()

            cache_edge_ratio_sum += cache.cache_edge_ratio
            cache_node_ratio_sum += cache.cache_node_ratio
            total_samples += len(target_nodes)

            if (i+1) % args.print_freq == 0:
                if args.distributed:
                    metrics = torch.tensor([total_loss, cache_edge_ratio_sum,
                                            cache_node_ratio_sum, total_samples],
                                           device=device)
                    torch.distributed.all_reduce(metrics)
                    metrics /= args.world_size
                    total_loss, cache_edge_ratio_sum, cache_node_ratio_sum, \
                        total_samples = metrics.tolist()

                    all_sampling_time = sampler.get_sampling_time()
                    std = all_sampling_time.std(dim=1).mean()
                    mean = all_sampling_time.mean(dim=1).mean()
                    cv_sampling_time += std / mean

                if args.rank == 0:
                    logging.info('Epoch {:d}/{:d} | Iter {:d}/{:d} | Throughput {:.2f} samples/s | Loss {:.4f} | Cache node ratio {:.4f} | Cache edge ratio {:.4f} | avg sampling time CV {:.4f}'.format(e + 1, args.epoch, i + 1, int(len(
                        train_loader)), total_samples * args.world_size / (time.time() - epoch_time_start), total_loss / (i + 1), cache_node_ratio_sum / (i + 1), cache_edge_ratio_sum / (i + 1), cv_sampling_time / ((i+1)/args.print_freq)))

        epoch_time = time.time() - epoch_time_start
        epoch_time_sum += epoch_time
        all_total_samples += total_samples

        # Validation
        val_start = time.time()
        val_ap, val_auc = evaluate(
            val_loader, sampler, model, criterion, cache, device)

        if args.distributed:
            val_res = torch.tensor([val_ap, val_auc]).to(device)
            torch.distributed.all_reduce(val_res)
            val_res /= args.world_size
            val_ap, val_auc = val_res[0].item(), val_res[1].item()

        val_end = time.time()
        val_time = val_end - val_start

        if args.distributed:
            metrics = torch.tensor([val_ap, val_auc, cache_edge_ratio_sum,
                                    cache_node_ratio_sum, total_samples], device=device)
            torch.distributed.all_reduce(metrics)
            metrics /= args.world_size
            val_ap, val_auc, cache_edge_ratio_sum, cache_node_ratio_sum, \
                total_samples = metrics.tolist()

            all_sampling_time = sampler.get_sampling_time()
            if args.rank == 0:
                print(all_sampling_time)

            std = all_sampling_time.std(dim=1).mean()
            mean = all_sampling_time.mean(dim=1).mean()
            cv_sampling_time += std / mean

        all_total_samples += total_samples

        if args.rank == 0:
            logging.info("Epoch {:d}/{:d} | Validation ap {:.4f} | Validation auc {:.4f} | Train time {:.2f} s | Validation time {:.2f} s | Train Throughput {:.2f} samples/s | Cache node ratio {:.4f} | Cache edge ratio {:.4f} | sampling time CV {:.4f}".format(
                e + 1, args.epoch, val_ap, val_auc, epoch_time, val_time, total_samples * args.world_size / epoch_time, cache_node_ratio_sum / (i + 1), cache_edge_ratio_sum / (i + 1), cv_sampling_time / ((i+1)/args.print_freq)))

        if args.rank == 0 and val_ap > best_ap:
            best_e = e + 1
            best_ap = val_ap
            torch.save(model.state_dict(), checkpoint_path)
            logging.info(
                "Best val AP: {:.4f} & val AUC: {:.4f}".format(val_ap, val_auc))

        if early_stopper.early_stop_check(val_ap):
            logging.info("Early stop at epoch {}".format(e))
            break

    if args.rank == 0:
<<<<<<< HEAD
        logging.info('Avg epoch time: {:.4f} | Avg throughput: {:.4f}'.format(epoch_time_sum / e,
                                                                              all_total_samples * args.world_size / epoch_time_sum))
=======
        logging.info('Avg epoch time: {}, Avg train throughput: {}'.format(
            epoch_time_sum / (e + 1), all_total_samples * args.world_size / epoch_time_sum))
>>>>>>> 4b111456

    if args.distributed:
        torch.distributed.barrier()

    return best_e


if __name__ == '__main__':
    main()<|MERGE_RESOLUTION|>--- conflicted
+++ resolved
@@ -230,11 +230,7 @@
     args.lr = args.lr * math.sqrt(args.world_size)
     logging.info("batch size: {}, lr: {}".format(batch_size, args.lr))
 
-<<<<<<< HEAD
-    if args.distributed and args.data not in ['GDELT', 'MAG', 'REDDIT']:
-=======
     if args.distributed and args.data not in ['REDDIT', 'GDELT', 'MAG']:
->>>>>>> 4b111456
         train_sampler = DistributedBatchSampler(
             SequentialSampler(train_ds), batch_size=batch_size,
             drop_last=False, rank=args.rank, world_size=args.world_size,
@@ -466,13 +462,8 @@
             break
 
     if args.rank == 0:
-<<<<<<< HEAD
-        logging.info('Avg epoch time: {:.4f} | Avg throughput: {:.4f}'.format(epoch_time_sum / e,
-                                                                              all_total_samples * args.world_size / epoch_time_sum))
-=======
         logging.info('Avg epoch time: {}, Avg train throughput: {}'.format(
             epoch_time_sum / (e + 1), all_total_samples * args.world_size / epoch_time_sum))
->>>>>>> 4b111456
 
     if args.distributed:
         torch.distributed.barrier()
