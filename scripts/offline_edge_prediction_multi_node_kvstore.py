--- conflicted
+++ resolved
@@ -374,14 +374,9 @@
                     cv_sampling_time += std / mean
 
                 if args.rank == 0:
-<<<<<<< HEAD
-                    logging.info('Epoch {:d}/{:d} | Iter {:d}/{:d} | Throughput {:.2f} samples/s | Loss {:.4f} | Cache node ratio {:.4f} | Cache edge ratio {:.4f}'.format(e + 1, args.epoch, i + 1, int(len(
-                        train_loader)/1), total_samples * args.world_size / (time.time() - epoch_time_start), total_loss / (i + 1), cache_node_ratio_sum / (i + 1), cache_edge_ratio_sum / (i + 1)))
-=======
                     logging.info('Epoch {:d}/{:d} | Iter {:d}/{:d} | Throughput {:.2f} samples/s | Loss {:.4f} | Cache node ratio {:.4f} | Cache edge ratio {:.4f} | avg sampling time CV {:.4f}'.format(e + 1, args.epoch, i + 1, int(len(
                         train_loader)/args.world_size), total_samples * args.world_size / (time.time() - epoch_time_start), total_loss / (i + 1), cache_node_ratio_sum / (i + 1), cache_edge_ratio_sum / (i + 1), cv_sampling_time / ((i+1)/args.print_freq)))
->>>>>>> 279a2f3d
-
+                        
         epoch_time = time.time() - epoch_time_start
         epoch_time_sum += epoch_time
 
